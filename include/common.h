--- conflicted
+++ resolved
@@ -425,17 +425,14 @@
   /* - for bbn */
 /* @cond INCLUDE_WITH_DOXYGEN */
   FileName sBBN_file;
-<<<<<<< HEAD
-
-  /** - For Energy injection from DM annihilations or decays */
+
+  /* - For Energy injection from DM annihilations or decays */
 
   FileName annihil_coeff_file;
   FileName annihil_f_halos_file;
-  /** - for recombination */
-=======
+
 /* @endcond */
   /* - for recombination */
->>>>>>> ef3af05e
 
   /* initial and final redshifts in recfast */
 
