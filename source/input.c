/** @file input.c Documented input module.
 *
 * Julien Lesgourgues, 27.08.2010
 */

#include "input.h"

/**
 * Use this routine to extract initial parameters from files 'xxx.ini'
 * and/or 'xxx.pre'. They can be the arguments of the main() routine.
 *
 * If class is embedded into another code, you will probably prefer to
 * call directly input_init() in order to pass input parameters
 * through a 'file_content' structure.
 */

int input_init_from_arguments(
                              int argc,
                              char **argv,
                              struct precision * ppr,
                              struct background *pba,
                              struct thermo *pth,
                              struct perturbs *ppt,
                              struct transfers *ptr,
                              struct primordial *ppm,
                              struct spectra *psp,
                              struct nonlinear * pnl,
                              struct lensing *ple,
                              struct output *pop,
                              ErrorMsg errmsg
                              ) {

  /** Summary: */

  /** - define local variables */

  struct file_content fc;
  struct file_content fc_input;
  struct file_content fc_precision;

  char input_file[_ARGUMENT_LENGTH_MAX_];
  char precision_file[_ARGUMENT_LENGTH_MAX_];

  int i;
  char extension[5];

  /** - Initialize the two file_content structures (for input
      parameters and precision parameters) to some null content. If no
      arguments are passed, they will remain null and inform
      init_params() that all parameters take default values. */

  fc.size = 0;
  fc_input.size = 0;
  fc_precision.size = 0;
  input_file[0]='\0';
  precision_file[0]='\0';

  /** If some arguments are passed, identify eventually some 'xxx.ini'
      and 'xxx.pre' files, and store their name. */

  if (argc > 1) {
    for (i=1; i<argc; i++) {
      strncpy(extension,(argv[i]+strlen(argv[i])-4),4);
      extension[4]='\0';
      if (strcmp(extension,".ini") == 0) {
        class_test(input_file[0] != '\0',
                   errmsg,
                   "You have passed more than one input file with extension '.ini', choose one.");
        strcpy(input_file,argv[i]);
      }
      if (strcmp(extension,".pre") == 0) {
        class_test(precision_file[0] != '\0',
                   errmsg,
                   "You have passed more than one precision with extension '.pre', choose one.");
        strcpy(precision_file,argv[i]);
      }
    }
  }

  /** - if there is an 'xxx.ini' file, read it and store its content. */

  if (input_file[0] != '\0')

    class_call(parser_read_file(input_file,&fc_input,errmsg),
               errmsg,
               errmsg);

  /** - if there is an 'xxx.pre' file, read it and store its content. */

  if (precision_file[0] != '\0')

    class_call(parser_read_file(precision_file,&fc_precision,errmsg),
               errmsg,
               errmsg);

  /** - if one or two files were read, merge their contents in a
      single 'file_content' structure. */

  if ((input_file[0]!='\0') || (precision_file[0]!='\0'))

    class_call(parser_cat(&fc_input,&fc_precision,&fc,errmsg),
               errmsg,
               errmsg);

  class_call(parser_free(&fc_input),errmsg,errmsg);
  class_call(parser_free(&fc_precision),errmsg,errmsg);

  /** - now, initialize all parameters given the input 'file_content'
      structure.  If its size is null, all parameters take their
      default values. */

  class_call(input_init(&fc,
                        ppr,
                        pba,
                        pth,
                        ppt,
                        ptr,
                        ppm,
                        psp,
                        pnl,
                        ple,
                        pop,
                        errmsg),
             errmsg,
             errmsg);

  class_call(parser_free(&fc),errmsg,errmsg);

  return _SUCCESS_;
}

/**
 * Initialize each parameters, first to its default values, and then
 * from what can be interpreted from the values passed in the input
 * 'file_content' structure. If its size is null, all parameters keep
 * their default values.
 */

int input_init(
               struct file_content * pfc,
               struct precision * ppr,
               struct background *pba,
               struct thermo *pth,
               struct perturbs *ppt,
               struct transfers *ptr,
               struct primordial *ppm,
               struct spectra *psp,
               struct nonlinear * pnl,
               struct lensing *ple,
               struct output *pop,
               ErrorMsg errmsg
               ) {

  /** Summary: */

  /** - define local variables */

  int flag1,flag2,flag3;
  double param1,param2,param3;
  int N_ncdm=0,n,entries_read;
  int int1,fileentries;
  double fnu_factor;
  double * pointer1;
  char string1[_ARGUMENT_LENGTH_MAX_];
  double k1=0.;
  double k2=0.;
  double prr1=0.;
  double prr2=0.;
  double pii1=0.;
  double pii2=0.;
  double pri1=0.;
  double pri2=0.;
  double n_iso=0.;
  double f_iso=0.;
  double n_cor=0.;
  double c_cor=0.;

  double Omega_tot;

  int i;

  FILE * param_output;
  FILE * param_unused;
  char param_output_name[_LINE_LENGTH_MAX_];
  char param_unused_name[_LINE_LENGTH_MAX_];

  double sigma_B; /**< Stefan-Boltzmann constant in W/m^2/K^4 = Kg/K^4/s^3 */

  double rho_ncdm;
  double R0,R1,R2,R3,R4;

  sigma_B = 2. * pow(_PI_,5) * pow(_k_B_,4) / 15. / pow(_h_P_,3) / pow(_c_,2);

  /** - set all parameters (input and precision) to default values */

  class_call(input_default_params(pba,
                                  pth,
                                  ppt,
                                  ptr,
                                  ppm,
                                  psp,
                                  pnl,
                                  ple,
                                  pop),
             errmsg,
             errmsg);

  class_call(input_default_precision(ppr),
             errmsg,
             errmsg);

  /** - if entries passed in file_content structure, carefully read
      and interpret each of them, and tune accordingly the relevant
      input parameters */

  /** (a) background parameters */

  /* h (dimensionless) and [H0/c] in Mpc^{-1} = h / 2999.7 */
  class_call(parser_read_double(pfc,"H0",&param1,&flag1,errmsg),
             errmsg,
             errmsg);
  class_call(parser_read_double(pfc,"h",&param2,&flag2,errmsg),
             errmsg,
             errmsg);
  class_test((flag1 == _TRUE_) && (flag2 == _TRUE_),
             errmsg,
             "In input file, you cannot enter both h and H0, choose one");
  if (flag1 == _TRUE_) {
    pba->H0 = param1 * 1.e3 / _c_;
    pba->h = param1 / 100.;
  }
  if (flag2 == _TRUE_) {
    pba->H0 = param2 *  1.e5 / _c_;
    pba->h = param2;
  }

  /* Omega_0_g (photons) and T_cmb */
  class_call(parser_read_double(pfc,"T_cmb",&param1,&flag1,errmsg),
             errmsg,
             errmsg);
  class_call(parser_read_double(pfc,"Omega_g",&param2,&flag2,errmsg),
             errmsg,
             errmsg);
  class_call(parser_read_double(pfc,"omega_g",&param3,&flag3,errmsg),
             errmsg,
             errmsg);
  class_test(class_at_least_two_of_three(flag1,flag2,flag3),
             errmsg,
             "In input file, you can only enter one of T_cmb, Omega_g or omega_g, choose one");

  if (class_none_of_three(flag1,flag2,flag3)) {
    pba->Omega0_g = (4.*sigma_B/_c_*pow(pba->T_cmb,4.)) / (3.*_c_*_c_*1.e10*pba->h*pba->h/_Mpc_over_m_/_Mpc_over_m_/8./_PI_/_G_);
  }
  else {

    if (flag1 == _TRUE_) {
      /* Omega0_g = rho_g / rho_c0, each of them expressed in Kg/m/s^2 */
      /* rho_g = (4 sigma_B / c) T^4 */
      /* rho_c0 = 3 c^2 H0^2 / (8 pi G) */
      pba->Omega0_g = (4.*sigma_B/_c_*pow(param1,4.)) / (3.*_c_*_c_*1.e10*pba->h*pba->h/_Mpc_over_m_/_Mpc_over_m_/8./_PI_/_G_);
      pba->T_cmb=param1;
    }

    if (flag2 == _TRUE_) {
      pba->Omega0_g = param2;
      pba->T_cmb=pow(pba->Omega0_g * (3.*_c_*_c_*1.e10*pba->h*pba->h/_Mpc_over_m_/_Mpc_over_m_/8./_PI_/_G_) / (4.*sigma_B/_c_),0.25);
    }

    if (flag3 == _TRUE_) {
      pba->Omega0_g = param3/pba->h/pba->h;
      pba->T_cmb = pow(pba->Omega0_g * (3.*_c_*_c_*1.e10*pba->h*pba->h/_Mpc_over_m_/_Mpc_over_m_/8./_PI_/_G_) / (4.*sigma_B/_c_),0.25);
    }
  }

  Omega_tot = pba->Omega0_g;

  /* Omega_0_b (baryons) */
  class_call(parser_read_double(pfc,"Omega_b",&param1,&flag1,errmsg),
             errmsg,
             errmsg);
  class_call(parser_read_double(pfc,"omega_b",&param2,&flag2,errmsg),
             errmsg,
             errmsg);
  class_test(((flag1 == _TRUE_) && (flag2 == _TRUE_)),
             errmsg,
             "In input file, you can only enter one of Omega_b or omega_b, choose one");
  if (flag1 == _TRUE_)
    pba->Omega0_b = param1;
  if (flag2 == _TRUE_)
    pba->Omega0_b = param2/pba->h/pba->h;

  Omega_tot += pba->Omega0_b;

  /* Omega_0_ur (ultra-relativistic species / massless neutrino) */
  class_call(parser_read_double(pfc,"N_eff",&param1,&flag1,errmsg),
             errmsg,
             errmsg);
  class_call(parser_read_double(pfc,"Omega_ur",&param2,&flag2,errmsg),
             errmsg,
             errmsg);
  class_call(parser_read_double(pfc,"omega_ur",&param3,&flag3,errmsg),
             errmsg,
             errmsg);
  class_test(class_at_least_two_of_three(flag1,flag2,flag3),
             errmsg,
             "In input file, you can only enter one of N_eff, Omega_ur or omega_ur, choose one");

  if (class_none_of_three(flag1,flag2,flag3)) {
    pba->Omega0_ur = 3.046*7./8.*pow(4./11.,4./3.)*pba->Omega0_g;
  }
  else {

    if (flag1 == _TRUE_) {
      pba->Omega0_ur = param1*7./8.*pow(4./11.,4./3.)*pba->Omega0_g;
    }
    if (flag2 == _TRUE_) {
      pba->Omega0_ur = param2;
    }
    if (flag3 == _TRUE_) {
      pba->Omega0_ur = param3/pba->h/pba->h;
    }
  }

  Omega_tot += pba->Omega0_ur;

  /* Omega_0_cdm (CDM) */
  class_call(parser_read_double(pfc,"Omega_cdm",&param1,&flag1,errmsg),
             errmsg,
             errmsg);
  class_call(parser_read_double(pfc,"omega_cdm",&param2,&flag2,errmsg),
             errmsg,
             errmsg);
  class_test(((flag1 == _TRUE_) && (flag2 == _TRUE_)),
             errmsg,
             "In input file, you can only enter one of Omega_cdm or omega_cdm, choose one");
  if (flag1 == _TRUE_)
    pba->Omega0_cdm = param1;
  if (flag2 == _TRUE_)
    pba->Omega0_cdm = param2/pba->h/pba->h;

  Omega_tot += pba->Omega0_cdm;

  /* non-cold relics (ncdm) */
  class_read_int("N_ncdm",N_ncdm);
  if ((flag1 == _TRUE_) && (N_ncdm > 0)){
    pba->N_ncdm = N_ncdm;
    /* Precision parameters for ncdm has to be read now since they are used here:*/
    class_read_double("tol_M_ncdm",ppr->tol_M_ncdm);
    class_read_double("tol_ncdm",ppr->tol_ncdm);
    class_read_double("tol_ncdm_bg",ppr->tol_ncdm_bg);

    /* Read temperatures: */
    class_read_list_of_doubles_or_default("T_ncdm",pba->T_ncdm,pba->T_ncdm_default,N_ncdm);

    /* Read chemical potentials: */
    class_read_list_of_doubles_or_default("ksi_ncdm",pba->ksi_ncdm,pba->ksi_ncdm_default,N_ncdm);

    /* Read degeneracy of each ncdm species: */
    class_read_list_of_doubles_or_default("deg_ncdm",pba->deg_ncdm,pba->deg_ncdm_default,N_ncdm);

    /* Read mass of each ncdm species: */
    class_read_list_of_doubles_or_default("m_ncdm",pba->m_ncdm_in_eV,0.0,N_ncdm);

    /* Read Omega of each ncdm species: */
    class_read_list_of_doubles_or_default("Omega_ncdm",pba->Omega0_ncdm,0.0,N_ncdm);

    /* Read omega of each ncdm species: (Use pba->M_ncdm temporarily)*/
    class_read_list_of_doubles_or_default("omega_ncdm",pba->M_ncdm,0.0,N_ncdm);

    /* Check for duplicate Omega/omega entries, missing mass definition and
       update pba->Omega0_ncdm:*/
    for(n=0; n<N_ncdm; n++){
      /* pba->M_ncdm holds value of omega */
      if (pba->M_ncdm[n]!=0.0){
        class_test(pba->Omega0_ncdm[n]!=0,errmsg,
                   "Nonzero values for both Omega and omega for ncdm species %d are specified!",n);
        pba->Omega0_ncdm[n] = pba->M_ncdm[n]/pba->h/pba->h;
      }
      if ((pba->Omega0_ncdm[n]==0.0) && (pba->m_ncdm_in_eV[n]==0.0)) {
        /* this is the right place for passing the default value of
           the mass (all parameters must have a default value; most of
           them are defined in input_default_params{}, but the ncdm mass
           is a bit special and there is no better place for setting its
           default value). We put an aribitrary value m << 10^-3 eV,
           i.e. the ultra-relativistic limit.*/
        pba->m_ncdm_in_eV[n]=1.e-5;
      }
    }

    /* Check if filenames for interpolation tables are given: */
    class_read_list_of_integers_or_default("use_ncdm_psd_files",pba->got_files,_FALSE_,N_ncdm);

    if (flag1==_TRUE_){
      for(n=0,fileentries=0; n<N_ncdm; n++){
        if (pba->got_files[n] == _TRUE_) fileentries++;
      }

      if (fileentries > 0) {

        /* Okay, read filenames.. */
        class_call(parser_read_list_of_strings(pfc,"ncdm_psd_filenames",
                                               &entries_read,&(pba->ncdm_psd_files),&flag2,errmsg),
                   errmsg,
                   errmsg);
        class_test(flag2 == _FALSE_,errmsg,
                   "Input use_ncdm_files is found, but no filenames found!");
        class_test(entries_read != fileentries,errmsg,
                   "Numer of filenames found, %d, does not match number of _TRUE_ values in use_ncdm_files, %d",
                   entries_read,fileentries);
      }
    }
    /* Read (optional) p.s.d.-parameters:*/
    parser_read_list_of_doubles(pfc,
                                "ncdm_psd_parameters",
                                &entries_read,
                                &(pba->ncdm_psd_parameters),
                                &flag2,
                                errmsg);

    class_call(background_ncdm_init(ppr,pba),
               pba->error_message,
               errmsg);

    /* We must calculate M from omega or vice versa if one of them is missing.
       If both are present, we must update the degeneracy parameter to
       reflect the implicit normalisation of the distribution function.*/
    for (n=0; n < N_ncdm; n++){
      if (pba->m_ncdm_in_eV[n] != 0.0){
        /* Case of only mass or mass and Omega/omega: */
        pba->M_ncdm[n] = pba->m_ncdm_in_eV[n]/_k_B_*_eV_/pba->T_ncdm[n]/pba->T_cmb;
        class_call(background_ncdm_momenta(pba->q_ncdm_bg[n],
                                           pba->w_ncdm_bg[n],
                                           pba->q_size_ncdm_bg[n],
                                           pba->M_ncdm[n],
                                           pba->factor_ncdm[n],
                                           0.,
                                           NULL,
                                           &rho_ncdm,
                                           NULL,
                                           NULL,
                                           NULL),
                   pba->error_message,
                   errmsg);
        if (pba->Omega0_ncdm[n] == 0.0){
          pba->Omega0_ncdm[n] = rho_ncdm/pba->H0/pba->H0;
        }
        else{
          fnu_factor = (pba->H0*pba->H0*pba->Omega0_ncdm[n]/rho_ncdm);
          pba->factor_ncdm[n] *= fnu_factor;
          /* dlnf0dlnq is already computed, but it is
             independent of any normalisation of f0.
             We don't need the factor anymore, but we
             store it nevertheless:*/
          pba->deg_ncdm[n] *=fnu_factor;
        }
      }
      else{
        /* Case of only Omega/omega: */
        class_call(background_ncdm_M_from_Omega(ppr,pba,n),
                   pba->error_message,
                   errmsg);
        //printf("M_ncdm:%g\n",pba->M_ncdm[n]);
        pba->m_ncdm_in_eV[n] = _k_B_/_eV_*pba->T_ncdm[n]*pba->M_ncdm[n]*pba->T_cmb;
      }
      pba->Omega0_ncdm_tot += pba->Omega0_ncdm[n];
      //printf("Adding %g to total Omega..\n",pba->Omega0_ncdm[n]);
    }
  }
  Omega_tot += pba->Omega0_ncdm_tot;

  /* Omega_0_k (effective fractional density of curvature) */
  class_read_double("Omega_k",pba->Omega0_k);
  /* Set curvature parameter K */
  pba->K = -pba->Omega0_k*pow(pba->a_today*pba->H0,2);
  /* Set curvature sign */
  if (pba->K > 0.) pba->sgnK = 1;
  else if (pba->K < 0.) pba->sgnK = -1;

  /* Omega_0_lambda (cosmological constant), Omega0_fld (dark energy fluid) */
  class_call(parser_read_double(pfc,"Omega_Lambda",&param1,&flag1,errmsg),
             errmsg,
             errmsg);
  class_call(parser_read_double(pfc,"Omega_fld",&param2,&flag2,errmsg),
             errmsg,
             errmsg);
  class_test((flag1 == _TRUE_) && (flag2 == _TRUE_),
             errmsg,
             "In input file, you can enter only two out of Omega_Lambda, Omega_de, Omega_k, the third one is inferred");

  if ((flag1 == _FALSE_) && (flag2 == _FALSE_)) {
    pba->Omega0_lambda = 1.-pba->Omega0_k-pba->Omega0_g-pba->Omega0_ur-pba->Omega0_b-pba->Omega0_cdm-pba->Omega0_ncdm_tot;
  }
  else {
    if (flag1 == _TRUE_) {
      pba->Omega0_lambda= param1;
      pba->Omega0_fld = 1. - pba->Omega0_k - param1 - Omega_tot;
    }
    if (flag2 == _TRUE_) {
      pba->Omega0_lambda= 1. - pba->Omega0_k - param2 - Omega_tot;
      pba->Omega0_fld = param2;
    }
  }

  if (pba->Omega0_fld != 0.) {
    class_read_double("w0_fld",pba->w0_fld);
    class_read_double("wa_fld",pba->wa_fld);
    class_read_double("cs2_fld",pba->cs2_fld);

    class_test((pba->w0_fld==-1.) && (pba->wa_fld==0.),
               errmsg,
               "Your choice of a fluid with (w0,wa)=(-1,0) is not valid due to instabilities in the unphysical perturbations of such a fluid. Try instead with a plain cosmological constant");

    class_test(pba->w0_fld+pba->w0_fld>=1./3.,
               errmsg,
               "Your choice for w0_fld+wa_fld=%g is suspicious, ther would not be radiation domination at early times\n",
               pba->w0_fld+pba->wa_fld);


  }

  /* scale factor today (arbitrary) */
  class_read_double("a_today",pba->a_today);

  /** (b) assign values to thermodynamics cosmological parameters */

  /* primordial helium fraction */
  class_call(parser_read_string(pfc,"YHe",&string1,&flag1,errmsg),
             errmsg,
             errmsg);

  if (flag1 == _TRUE_) {

    if ((strstr(string1,"BBN") != NULL) || (strstr(string1,"bbn") != NULL)) {
      pth->YHe = _BBN_;
    }
    else {
      class_read_double("YHe",pth->YHe);
    }

  }

  /* recombination parameters */
  class_call(parser_read_string(pfc,"recombination",&string1,&flag1,errmsg),
             errmsg,
             errmsg);

  if (flag1 == _TRUE_) {

    if ((strstr(string1,"HYREC") != NULL) || (strstr(string1,"hyrec") != NULL) || (strstr(string1,"HyRec") != NULL)) {
      pth->recombination = hyrec;
    }

  }

  /* reionization parametrization */
  class_call(parser_read_string(pfc,"reio_parametrization",&string1,&flag1,errmsg),
             errmsg,
             errmsg);

  if (flag1 == _TRUE_) {
    flag2=_FALSE_;
    if (strcmp(string1,"reio_none") == 0) {
      pth->reio_parametrization=reio_none;
      flag2=_TRUE_;
    }
    if (strcmp(string1,"reio_camb") == 0) {
      pth->reio_parametrization=reio_camb;
      flag2=_TRUE_;
    }
    if (strcmp(string1,"reio_bins_tanh") == 0) {
      pth->reio_parametrization=reio_bins_tanh;
      flag2=_TRUE_;
    }
    if (strcmp(string1,"reio_half_tanh") == 0) {
      pth->reio_parametrization=reio_half_tanh;
      flag2=_TRUE_;
    }

    class_test(flag2==_FALSE_,
               errmsg,
               "could not identify reionization_parametrization value, check that it is one of 'reio_none', 'reio_camb', 'reio_bins_tanh', ...");
  }

  /* reionization parameters if reio_parametrization=reio_camb */
  if ((pth->reio_parametrization == reio_camb) || (pth->reio_parametrization == reio_half_tanh)){
    class_call(parser_read_double(pfc,"z_reio",&param1,&flag1,errmsg),
               errmsg,
               errmsg);
    class_call(parser_read_double(pfc,"tau_reio",&param2,&flag2,errmsg),
               errmsg,
               errmsg);
    class_test(((flag1 == _TRUE_) && (flag2 == _TRUE_)),
               errmsg,
               "In input file, you can only enter one of z_reio or tau_reio, choose one");
    if (flag1 == _TRUE_) {
      pth->z_reio=param1;
      pth->reio_z_or_tau=reio_z;
    }
    if (flag2 == _TRUE_) {
      pth->tau_reio=param2;
      pth->reio_z_or_tau=reio_tau;
    }

    class_read_double("reionization_exponent",pth->reionization_exponent);
    class_read_double("reionization_width",pth->reionization_width);
    class_read_double("helium_fullreio_redshift",pth->helium_fullreio_redshift);
    class_read_double("helium_fullreio_width",pth->helium_fullreio_width);

  }

  /* reionization parameters if reio_parametrization=reio_bins_tanh */
  if (pth->reio_parametrization == reio_bins_tanh) {
    class_read_int("binned_reio_num",pth->binned_reio_num);
    class_read_list_of_doubles("binned_reio_z",pth->binned_reio_z,pth->binned_reio_num);
    class_read_list_of_doubles("binned_reio_xe",pth->binned_reio_xe,pth->binned_reio_num);
    class_read_double("binned_reio_step_sharpness",pth->binned_reio_step_sharpness);
  }

  /* energy injection parameters from CDM annihilation/decay */
  class_read_double("annihilation",pth->annihilation);
  class_read_double("decay",pth->decay);
  class_read_double("annihilation_variation",pth->annihilation_variation);
  class_read_double("annihilation_z",pth->annihilation_z);
  class_read_double("annihilation_zmax",pth->annihilation_zmax);
  class_read_double("annihilation_zmin",pth->annihilation_zmin);
  class_read_double("annihilation_f_halo",pth->annihilation_f_halo);
  class_read_double("annihilation_z_halo",pth->annihilation_z_halo);

  class_call(parser_read_string(pfc,
                                "on the spot",
                                &(string1),
                                &(flag1),
                                errmsg),
             errmsg,
             errmsg);

  if ((flag1 == _TRUE_) && ((strstr(string1,"y") != NULL) || (strstr(string1,"Y") != NULL))) {
    pth->has_on_the_spot = _TRUE_;
  }
  else {
    pth->has_on_the_spot = _FALSE_;
  }

  /** (c) define which perturbations and sources should be computed, and down to which scale */

  ppt->has_perturbations = _FALSE_;
  ppt->has_cls = _FALSE_;

  class_call(parser_read_string(pfc,"output",&string1,&flag1,errmsg),
             errmsg,
             errmsg);

  if (flag1 == _TRUE_) {

    if ((strstr(string1,"tCl") != NULL) || (strstr(string1,"TCl") != NULL) || (strstr(string1,"TCL") != NULL)) {
      ppt->has_cl_cmb_temperature = _TRUE_;
      ppt->has_perturbations = _TRUE_;
      ppt->has_cls = _TRUE_;
    }

    if ((strstr(string1,"pCl") != NULL) || (strstr(string1,"PCl") != NULL) || (strstr(string1,"PCL") != NULL)) {
      ppt->has_cl_cmb_polarization = _TRUE_;
      ppt->has_perturbations = _TRUE_;
      ppt->has_cls = _TRUE_;
    }

    if ((strstr(string1,"lCl") != NULL) || (strstr(string1,"LCl") != NULL) || (strstr(string1,"LCL") != NULL)) {
      ppt->has_cl_cmb_lensing_potential = _TRUE_;
      ppt->has_perturbations = _TRUE_;
      ppt->has_cls = _TRUE_;
    }

    if ((strstr(string1,"dCl") != NULL) || (strstr(string1,"DCl") != NULL) || (strstr(string1,"DCL") != NULL)) {
      ppt->has_cl_density=_TRUE_;
      ppt->has_perturbations = _TRUE_;
      ppt->has_cls = _TRUE_;
    }

    if ((strstr(string1,"sCl") != NULL) || (strstr(string1,"SCl") != NULL) || (strstr(string1,"SCL") != NULL)) {
      ppt->has_cl_lensing_potential=_TRUE_;
      ppt->has_perturbations = _TRUE_;
      ppt->has_cls = _TRUE_;
    }

    if ((strstr(string1,"mPk") != NULL) || (strstr(string1,"MPk") != NULL) || (strstr(string1,"MPK") != NULL)) {
      ppt->has_pk_matter=_TRUE_;
      ppt->has_perturbations = _TRUE_;
    }

    if ((strstr(string1,"mTk") != NULL) || (strstr(string1,"MTk") != NULL) || (strstr(string1,"MTK") != NULL) ||
        (strstr(string1,"dTk") != NULL) || (strstr(string1,"DTk") != NULL) || (strstr(string1,"DTK") != NULL)) {
      ppt->has_density_transfers=_TRUE_;
      ppt->has_perturbations = _TRUE_;
    }

    if ((strstr(string1,"vTk") != NULL) || (strstr(string1,"VTk") != NULL) || (strstr(string1,"VTK") != NULL)) {
      ppt->has_velocity_transfers=_TRUE_;
      ppt->has_perturbations = _TRUE_;
    }

  }

  if (ppt->has_cl_cmb_temperature == _TRUE_) {

    class_call(parser_read_string(pfc,"temperature contributions",&string1,&flag1,errmsg),
               errmsg,
               errmsg);

    if (flag1 == _TRUE_) {

      ppt->switch_sw = 0;
      ppt->switch_eisw = 0;
      ppt->switch_lisw = 0;
      ppt->switch_dop = 0;
      ppt->switch_pol = 0;

      if ((strstr(string1,"tsw") != NULL) || (strstr(string1,"TSW") != NULL))
        ppt->switch_sw = 1;
<<<<<<< HEAD
      if ((strstr(string1,"eisw") != NULL) || (strstr(string1,"EISW") != NULL))
        ppt->switch_eisw = 1;      
      if ((strstr(string1,"lisw") != NULL) || (strstr(string1,"LISW") != NULL))
        ppt->switch_lisw = 1;      
=======
      if ((strstr(string1,"isw") != NULL) || (strstr(string1,"ISW") != NULL))
        ppt->switch_isw = 1;
>>>>>>> 9c7ac14b
      if ((strstr(string1,"dop") != NULL) || (strstr(string1,"Dop") != NULL))
        ppt->switch_dop = 1;
      if ((strstr(string1,"pol") != NULL) || (strstr(string1,"Pol") != NULL))
        ppt->switch_pol = 1;

      class_test((ppt->switch_sw == 0) && (ppt->switch_eisw == 0) && (ppt->switch_lisw == 0) && (ppt->switch_dop == 0) && (ppt->switch_pol == 0),
                 errmsg,
                 "In the field 'output', you selected CMB temperature, but in the field 'temperature contributions', you removed all contributions");
<<<<<<< HEAD
      
      class_read_double("early/late isw redshift",ppt->eisw_lisw_split_z);
=======

>>>>>>> 9c7ac14b
    }

  }

  if (ppt->has_perturbations == _TRUE_) {

    /* perturbed recombination */
    class_read_int("has_perturbed_recombination",ppt->has_perturbed_recombination);

    class_call(parser_read_string(pfc,"modes",&string1,&flag1,errmsg),
               errmsg,
               errmsg);

    if (flag1 == _TRUE_) {

      /* if no modes are specified, the default is has_scalars=_TRUE_;
         but if they are specified we should reset has_scalars to _FALSE_ before reading */
      ppt->has_scalars=_FALSE_;

      if ((strstr(string1,"s") != NULL) || (strstr(string1,"S") != NULL))
        ppt->has_scalars=_TRUE_;

      if ((strstr(string1,"v") != NULL) || (strstr(string1,"V") != NULL))
        ppt->has_vectors=_TRUE_;

      if ((strstr(string1,"t") != NULL) || (strstr(string1,"T") != NULL))
        ppt->has_tensors=_TRUE_;

      class_test(class_none_of_three(ppt->has_scalars,ppt->has_vectors,ppt->has_tensors),
                 errmsg,
                 "You wrote: modes=%s. Could not identify any of the modes ('s', 'v', 't') in such input",string1);
    }

    if (ppt->has_scalars == _TRUE_) {

      class_call(parser_read_string(pfc,"ic",&string1,&flag1,errmsg),
                 errmsg,
                 errmsg);

      if (flag1 == _TRUE_) {

        /* if no initial conditions are specified, the default is has_ad=_TRUE_;
           but if they are specified we should reset has_ad to _FALSE_ before reading */
        ppt->has_ad=_FALSE_;

        if ((strstr(string1,"ad") != NULL) || (strstr(string1,"AD") != NULL))
          ppt->has_ad=_TRUE_;

        if ((strstr(string1,"bi") != NULL) || (strstr(string1,"BI") != NULL))
          ppt->has_bi=_TRUE_;

        if ((strstr(string1,"cdi") != NULL) || (strstr(string1,"CDI") != NULL))
          ppt->has_cdi=_TRUE_;

        if ((strstr(string1,"nid") != NULL) || (strstr(string1,"NID") != NULL))
          ppt->has_nid=_TRUE_;

        if ((strstr(string1,"niv") != NULL) || (strstr(string1,"NIV") != NULL))
          ppt->has_niv=_TRUE_;

        class_test(ppt->has_ad==_FALSE_ && ppt->has_bi ==_FALSE_ && ppt->has_cdi ==_FALSE_ && ppt->has_nid ==_FALSE_ && ppt->has_niv ==_FALSE_,
                   errmsg,
                   "You wrote: ic=%s. Could not identify any of the initial conditions ('ad', 'bi', 'cdi', 'nid', 'niv') in such input",string1);

      }
    }

    else {

      class_test(ppt->has_cl_cmb_lensing_potential == _TRUE_,
                 errmsg,
                 "Inconsistency: you want C_l's for cmb lensing potential, but no scalar modes\n");

      class_test(ppt->has_pk_matter == _TRUE_,
                 errmsg,
                 "Inconsistency: you want P(k) of matter, but no scalar modes\n");

    }

    class_call(parser_read_string(pfc,"gauge",&string1,&flag1,errmsg),
               errmsg,
               errmsg);

    if (flag1 == _TRUE_) {

      if ((strstr(string1,"newtonian") != NULL) || (strstr(string1,"Newtonian") != NULL) || (strstr(string1,"new") != NULL)) {
        ppt->gauge = newtonian;
      }

      if ((strstr(string1,"synchronous") != NULL) || (strstr(string1,"sync") != NULL) || (strstr(string1,"Synchronous") != NULL)) {
        ppt->gauge = synchronous;
      }
    }

  }

  /** (d) define the primordial spectrum */

  class_call(parser_read_string(pfc,"P_k_ini type",&string1,&flag1,errmsg),
             errmsg,
             errmsg);

  if (flag1 == _TRUE_) {
    flag2=_FALSE_;
    if (strcmp(string1,"analytic_Pk") == 0) {
      ppm->primordial_spec_type = analytic_Pk;
      flag2=_TRUE_;
    }
    if (strcmp(string1,"two_scales") == 0) {
      ppm->primordial_spec_type = two_scales;
      flag2=_TRUE_;
    }
    if (strcmp(string1,"inflation_V") == 0) {
      ppm->primordial_spec_type = inflation_V;
      flag2=_TRUE_;
    }
    if (strcmp(string1,"external_Pk") == 0) {
      ppm->primordial_spec_type = external_Pk;
      flag2=_TRUE_;
    }
    class_test(flag2==_FALSE_,
               errmsg,
               "could not identify primordial spectrum type, check that it is one of 'analytic_pk', 'inflation_V'...");
  }

  class_read_double("k_pivot",ppm->k_pivot);

  if (ppm->primordial_spec_type == two_scales) {

    class_read_double("k1",k1);
    class_read_double("k2",k2);
    class_test(k1<=0.,errmsg,"enter strictly positive scale k1");
    class_test(k2<=0.,errmsg,"enter strictly positive scale k2");

    if (ppt->has_scalars == _TRUE_) {

      class_read_double("P_{RR}^1",prr1);
      class_read_double("P_{RR}^2",prr2);
      class_test(prr1<=0.,errmsg,"enter strictly positive scale P_{RR}^1");
      class_test(prr2<=0.,errmsg,"enter strictly positive scale P_{RR}^2");

      ppm->n_s = log(prr2/prr1)/log(k2/k1)+1.;
      ppm->A_s = prr1*exp((ppm->n_s-1.)*log(ppm->k_pivot/k1));

      if ((ppt->has_bi == _TRUE_) ||
          (ppt->has_cdi == _TRUE_) ||
          (ppt->has_nid == _TRUE_) ||
          (ppt->has_niv == _TRUE_)) {

        class_read_double("P_{II}^1",pii1);
        class_read_double("P_{II}^2",pii2);
        class_read_double("P_{RI}^1",pri1);
        class_read_double("|P_{RI}^2|",pri2);

        class_test(pii1 <= 0.,
                   errmsg,
                   "since you request iso modes, you should have P_{ii}^1 strictly positive");
        class_test(pii2 < 0.,
                   errmsg,
                   "since you request iso modes, you should have P_{ii}^2 positive or eventually null");
        class_test(pri2 < 0.,
                   errmsg,
                   "by definition, you should have |P_{ri}^2| positive or eventually null");

        flag1 = _FALSE_;

        class_call(parser_read_string(pfc,"special iso",&string1,&flag1,errmsg),
                   errmsg,
                   errmsg);

        /* axion case, only one iso parameter: piir1  */
        if ((flag1 == _TRUE_) && (strstr(string1,"axion") != NULL)) {
          n_iso = 1.;
          n_cor = 0.;
          c_cor = 0.;
        }
        /* curvaton case, only one iso parameter: piir1  */
        else if ((flag1 == _TRUE_) && (strstr(string1,"anticurvaton") != NULL)) {
          n_iso = ppm->n_s;
          n_cor = 0.;
          c_cor = 1.;
        }
        /* inverted-correlation-curvaton case, only one iso parameter: piir1  */
        else if ((flag1 == _TRUE_) && (strstr(string1,"curvaton") != NULL)) {
          n_iso = ppm->n_s;
          n_cor = 0.;
          c_cor = -1.;
        }
        /* general case, but if pii2 or pri2=0 the code interprets it
           as a request for n_iso=n_ad or n_cor=0 respectively */
        else {
          if (pii2 == 0.) {
            n_iso = ppm->n_s;
          }
          else {
            class_test((pii1==0.) || (pii2 == 0.) || (pii1*pii2<0.),errmsg,"should NEVER happen");
            n_iso = log(pii2/pii1)/log(k2/k1)+1.;
          }
          class_test(pri1==0,errmsg,"the general isocurvature case requires a non-zero P_{RI}^1");
          if (pri2 == 0.) {
            n_cor = 0.;
          }
          else {
            class_test((pri1==0.) || (pri2 <= 0.) || (pii1*pii2<0),errmsg,"should NEVER happen");
            n_cor = log(pri2/fabs(pri1))/log(k2/k1)-0.5*(ppm->n_s+n_iso-2.);
          }
          class_test((pii1*prr1<=0.),errmsg,"should NEVER happen");
          class_test(fabs(pri1)/sqrt(pii1*prr1)>1,errmsg,"too large ad-iso cross-correlation in k1");
          class_test(fabs(pri1)/sqrt(pii1*prr1)*exp(n_cor*log(k2/k1))>1,errmsg,"too large ad-iso cross-correlation in k2");
          c_cor = -pri1/sqrt(pii1*prr1)*exp(n_cor*log(ppm->k_pivot/k1));
        }
        /* formula for f_iso valid in all cases */
        class_test((pii1==0.) || (prr1 == 0.) || (pii1*prr1<0.),errmsg,"should NEVER happen");
        f_iso = sqrt(pii1/prr1)*exp(0.5*(n_iso-ppm->n_s)*log(ppm->k_pivot/k1));

      }

      if (ppt->has_bi == _TRUE_) {
        ppm->f_bi = f_iso;
        ppm->n_bi = n_iso;
        ppm->c_ad_bi = c_cor;
        ppm->n_ad_bi = n_cor;
      }

      if (ppt->has_cdi == _TRUE_) {
        ppm->f_cdi = f_iso;
        ppm->n_cdi = n_iso;
        ppm->c_ad_cdi = c_cor;
        ppm->n_ad_cdi = n_cor;
      }

      if (ppt->has_nid == _TRUE_) {
        ppm->f_nid = f_iso;
        ppm->n_nid = n_iso;
        ppm->c_ad_nid = c_cor;
        ppm->n_ad_nid = n_cor;
      }

      if (ppt->has_niv == _TRUE_) {
        ppm->f_niv = f_iso;
        ppm->n_niv = n_iso;
        ppm->c_ad_niv = c_cor;
        ppm->n_ad_niv = n_cor;
      }
    }

    ppm->primordial_spec_type = analytic_Pk;

  }

  else if (ppm->primordial_spec_type == analytic_Pk) {

    if (ppt->has_scalars == _TRUE_) {

      class_call(parser_read_double(pfc,"A_s",&param1,&flag1,errmsg),
                 errmsg,
                 errmsg);
      class_call(parser_read_double(pfc,"ln10^{10}A_s",&param2,&flag2,errmsg),
                 errmsg,
                 errmsg);
      class_test((flag1 == _TRUE_) && (flag2 == _TRUE_),
                 errmsg,
                 "In input file, you cannot enter both A_s and ln10^{10}A_s, choose one");
      if (flag1 == _TRUE_)
        ppm->A_s = param1;
      else
        ppm->A_s = exp(param2)*1.e-10;

      if (ppt->has_ad == _TRUE_) {

        class_read_double("n_s",ppm->n_s);
        class_read_double("alpha_s",ppm->alpha_s);

      }

      if (ppt->has_bi == _TRUE_) {

        class_read_double("f_bi",ppm->f_bi);
        class_read_double("n_bi",ppm->n_bi);
        class_read_double("alpha_bi",ppm->alpha_bi);

      }

      if (ppt->has_cdi == _TRUE_) {

        class_read_double("f_cdi",ppm->f_cdi);
        class_read_double("n_cdi",ppm->n_cdi);
        class_read_double("alpha_cdi",ppm->alpha_cdi);

      }

      if (ppt->has_nid == _TRUE_) {

        class_read_double("f_nid",ppm->f_nid);
        class_read_double("n_nid",ppm->n_nid);
        class_read_double("alpha_nid",ppm->alpha_nid);

      }

      if (ppt->has_niv == _TRUE_) {

        class_read_double("f_niv",ppm->f_niv);
        class_read_double("n_niv",ppm->n_niv);
        class_read_double("alpha_niv",ppm->alpha_niv);

      }

      if ((ppt->has_ad == _TRUE_) && (ppt->has_bi == _TRUE_)) {
        class_read_double_one_of_two("c_ad_bi","c_bi_ad",ppm->c_ad_bi);
        class_read_double_one_of_two("n_ad_bi","n_bi_ad",ppm->n_ad_bi);
        class_read_double_one_of_two("alpha_ad_bi","alpha_bi_ad",ppm->alpha_ad_bi);
      }

      if ((ppt->has_ad == _TRUE_) && (ppt->has_cdi == _TRUE_)) {
        class_read_double_one_of_two("c_ad_cdi","c_cdi_ad",ppm->c_ad_cdi);
        class_read_double_one_of_two("n_ad_cdi","n_cdi_ad",ppm->n_ad_cdi);
        class_read_double_one_of_two("alpha_ad_cdi","alpha_cdi_ad",ppm->alpha_ad_cdi);
      }

      if ((ppt->has_ad == _TRUE_) && (ppt->has_nid == _TRUE_)) {
        class_read_double_one_of_two("c_ad_nid","c_nid_ad",ppm->c_ad_nid);
        class_read_double_one_of_two("n_ad_nid","n_nid_ad",ppm->n_ad_nid);
        class_read_double_one_of_two("alpha_ad_nid","alpha_nid_ad",ppm->alpha_ad_nid);
      }

      if ((ppt->has_ad == _TRUE_) && (ppt->has_niv == _TRUE_)) {
        class_read_double_one_of_two("c_ad_niv","c_niv_ad",ppm->c_ad_niv);
        class_read_double_one_of_two("n_ad_niv","n_niv_ad",ppm->n_ad_niv);
        class_read_double_one_of_two("alpha_ad_niv","alpha_niv_ad",ppm->alpha_ad_niv);
      }

      if ((ppt->has_bi == _TRUE_) && (ppt->has_cdi == _TRUE_)) {
        class_read_double_one_of_two("c_bi_cdi","c_cdi_bi",ppm->c_bi_cdi);
        class_read_double_one_of_two("n_bi_cdi","n_cdi_bi",ppm->n_bi_cdi);
        class_read_double_one_of_two("alpha_bi_cdi","alpha_cdi_bi",ppm->alpha_bi_cdi);
      }

      if ((ppt->has_bi == _TRUE_) && (ppt->has_nid == _TRUE_)) {
        class_read_double_one_of_two("c_bi_nid","c_nid_bi",ppm->c_bi_nid);
        class_read_double_one_of_two("n_bi_nid","n_nid_bi",ppm->n_bi_nid);
        class_read_double_one_of_two("alpha_bi_nid","alpha_nid_bi",ppm->alpha_bi_nid);
      }

      if ((ppt->has_bi == _TRUE_) && (ppt->has_niv == _TRUE_)) {
        class_read_double_one_of_two("c_bi_niv","c_niv_bi",ppm->c_bi_niv);
        class_read_double_one_of_two("n_bi_niv","n_niv_bi",ppm->n_bi_niv);
        class_read_double_one_of_two("alpha_bi_niv","alpha_niv_bi",ppm->alpha_bi_niv);
      }

      if ((ppt->has_cdi == _TRUE_) && (ppt->has_nid == _TRUE_)) {
        class_read_double_one_of_two("c_cdi_nid","c_nid_cdi",ppm->c_cdi_nid);
        class_read_double_one_of_two("n_cdi_nid","n_nid_cdi",ppm->n_cdi_nid);
        class_read_double_one_of_two("alpha_cdi_nid","alpha_nid_cdi",ppm->alpha_cdi_nid);
      }

      if ((ppt->has_cdi == _TRUE_) && (ppt->has_niv == _TRUE_)) {
        class_read_double_one_of_two("c_cdi_niv","c_niv_cdi",ppm->c_cdi_niv);
        class_read_double_one_of_two("n_cdi_niv","n_niv_cdi",ppm->n_cdi_niv);
        class_read_double_one_of_two("alpha_cdi_niv","alpha_niv_cdi",ppm->alpha_cdi_niv);
      }

      if ((ppt->has_nid == _TRUE_) && (ppt->has_niv == _TRUE_)) {
        class_read_double_one_of_two("c_nid_niv","c_niv_nid",ppm->c_nid_niv);
        class_read_double_one_of_two("n_nid_niv","n_niv_nid",ppm->n_nid_niv);
        class_read_double_one_of_two("alpha_nid_niv","alpha_niv_nid",ppm->alpha_nid_niv);
      }

    }

    if (ppt->has_tensors == _TRUE_) {

      class_read_double("r",ppm->r);

      class_call(parser_read_string(pfc,"n_t",&string1,&flag1,errmsg),
                 errmsg,
                 errmsg);

      if (flag1 == _TRUE_) {

        if ((strstr(string1,"SCC") != NULL) || (strstr(string1,"scc") != NULL)) {
          ppm->n_t = -ppm->r/8.*(2.-ppm->r/8.-ppm->n_s);
        }
        else {
          class_read_double("n_t",ppm->n_t);
        }

      }

      class_call(parser_read_string(pfc,"alpha_t",&string1,&flag1,errmsg),
                 errmsg,
                 errmsg);

      if (flag1 == _TRUE_) {

        if ((strstr(string1,"SCC") != NULL) || (strstr(string1,"scc") != NULL)) {
          ppm->alpha_t = ppm->r/8.*(ppm->r/8.+ppm->n_s-1.);
        }
        else {
          class_read_double("alpha_t",ppm->alpha_t);
        }

      }
    }
  }

  else if (ppm->primordial_spec_type == inflation_V) {

    class_call(parser_read_string(pfc,"potential",&string1,&flag1,errmsg),
               errmsg,
               errmsg);
    /** only polynomial coded so far: no need to interpret string1 **/

    class_read_double("phi_pivot",ppm->phi_pivot);

    class_call(parser_read_string(pfc,"R_0",&string1,&flag1,errmsg),
               errmsg,
               errmsg);

    if (flag1 == _TRUE_) {

      R0=0.;
      R1=0.;
      R2=0.;
      R3=0.;
      R4=0.;

      class_read_double("R_0",R0);
      class_read_double("R_1",R1);
      class_read_double("R_2",R2);
      class_read_double("R_3",R3);
      class_read_double("R_4",R4);

      class_test(R0 <= 0.,
                 errmsg,
                 "inconsistent parametrisation of polynomial inflation potential");
      class_test(R1 <= 0.,
                 errmsg,
                 "inconsistent parametrisation of polynomial inflation potential");

      ppm->V0 = R0*R1*3./128./_PI_;
      ppm->V1 = -sqrt(R1)*ppm->V0;
      ppm->V2 = R2*ppm->V0;
      ppm->V3 = R3*ppm->V0*ppm->V0/ppm->V1;
      ppm->V4 = R4*ppm->V0/R1;
    }
    else {
      class_read_double("V_0",ppm->V0);
      class_read_double("V_1",ppm->V1);
      class_read_double("V_2",ppm->V2);
      class_read_double("V_3",ppm->V3);
      class_read_double("V_4",ppm->V4);
    }
  }

  else if (ppm->primordial_spec_type == external_Pk) {
    class_call(parser_read_string(pfc, "command", &(string1), &(flag1), errmsg),
               errmsg, errmsg);
    class_test(strlen(string1) == 0,
               errmsg,
               "You ommitted to write a command for the external Pk");

    ppm->command = (char *) malloc (strlen(string1) + 1);
    strcpy(ppm->command, string1);
    class_read_double("custom1",ppm->custom1);
    class_read_double("custom2",ppm->custom2);
    class_read_double("custom3",ppm->custom3);
    class_read_double("custom4",ppm->custom4);
    class_read_double("custom5",ppm->custom5);
    class_read_double("custom6",ppm->custom6);
    class_read_double("custom7",ppm->custom7);
    class_read_double("custom8",ppm->custom8);
    class_read_double("custom9",ppm->custom9);
    class_read_double("custom10",ppm->custom10);
  }

  /** (e) parameters for final spectra */

  if (ppt->has_cls == _TRUE_) {

    if (ppt->has_scalars == _TRUE_) {
      if ((ppt->has_cl_cmb_temperature == _TRUE_) ||
          (ppt->has_cl_cmb_polarization == _TRUE_) ||
          (ppt->has_cl_cmb_lensing_potential == _TRUE_))
        class_read_double("l_max_scalars",ppt->l_scalar_max);

      if ((ppt->has_cl_lensing_potential == _TRUE_) || (ppt->has_cl_density == _TRUE_))
        class_read_double("l_max_lss",ppt->l_lss_max);
    }

    if (ppt->has_tensors == _TRUE_) {
      class_read_double("l_max_tensors",ppt->l_tensor_max);
    }
  }

  if ((ppt->has_scalars == _TRUE_) &&
      ((ppt->has_cl_cmb_temperature == _TRUE_) || (ppt->has_cl_cmb_polarization == _TRUE_)) &&
      (ppt->has_cl_cmb_lensing_potential == _TRUE_)) {

    class_call(parser_read_string(pfc,
                                  "lensing",
                                  &(string1),
                                  &(flag1),
                                  errmsg),
               errmsg,
               errmsg);

    if ((flag1 == _TRUE_) && ((strstr(string1,"y") != NULL) || (strstr(string1,"Y") != NULL))) {
      ple->has_lensed_cls = _TRUE_;
    }

    class_read_double("lcmb_rescale",ptr->lcmb_rescale);
    class_read_double("lcmb_tilt",ptr->lcmb_tilt);
    class_read_double("lcmb_pivot",ptr->lcmb_pivot);

  }

  if ((ppt->has_pk_matter == _TRUE_) || (ppt->has_density_transfers == _TRUE_) || (ppt->has_velocity_transfers == _TRUE_)) {

    class_call(parser_read_double(pfc,"P_k_max_h/Mpc",&param1,&flag1,errmsg),
               errmsg,
               errmsg);
    class_call(parser_read_double(pfc,"P_k_max_1/Mpc",&param2,&flag2,errmsg),
               errmsg,
               errmsg);
    class_test((flag1 == _TRUE_) && (flag2 == _TRUE_),
               errmsg,
               "In input file, you cannot enter both P_k_max_h/Mpc and P_k_max_1/Mpc, choose one");
    if (flag1 == _TRUE_) {
      ppt->k_max_for_pk=param1*pba->h;
    }
    if (flag2 == _TRUE_) {
      ppt->k_max_for_pk=param2;
    }

    class_call(parser_read_list_of_doubles(pfc,
                                           "z_pk",
                                           &(int1),
                                           &(pointer1),
                                           &flag1,
                                           errmsg),
               errmsg,
               errmsg);

    if (flag1 == _TRUE_) {
      class_test(int1 > _Z_PK_NUM_MAX_,
                 errmsg,
                 "you want to write some output for %d different values of z, hence you should increase _Z_PK_NUM_MAX_ in include/output.h to at least this number",
                 int1);
      pop->z_pk_num = int1;
      for (i=0; i<int1; i++) {
        pop->z_pk[i] = pointer1[i];
      }
      free(pointer1);
    }

    class_call(parser_read_double(pfc,"z_max_pk",&param1,&flag1,errmsg),
               errmsg,
               errmsg);

    if (flag1==_TRUE_) {
      psp->z_max_pk = param1;
    }
    else {
      psp->z_max_pk = 0.;
      for (i=0; i<pop->z_pk_num; i++)
        psp->z_max_pk = MAX(psp->z_max_pk,pop->z_pk[i]);
    }
  }

  /* deal with selection functions */
  if ((ppt->has_cl_density == _TRUE_) || (ppt->has_cl_lensing_potential == _TRUE_)) {

    class_call(parser_read_string(pfc,
                                  "selection",
                                  &(string1),
                                  &(flag1),
                                  errmsg),
               errmsg,
               errmsg);

    if (flag1 == _TRUE_) {
      if (strstr(string1,"gaussian") != NULL) {
        ppt->selection=gaussian;
      }
      else if (strstr(string1,"tophat") != NULL) {
        ppt->selection=tophat;
      }
      else if (strstr(string1,"dirac") != NULL) {
        ppt->selection=dirac;
      }
      else {
        class_stop(errmsg,"In selection function input: type %s is unclear",string1);
      }
    }

    class_call(parser_read_list_of_doubles(pfc,
                                           "selection_mean",
                                           &(int1),
                                           &(pointer1),
                                           &flag1,
                                           errmsg),
               errmsg,
               errmsg);

    if ((flag1 == _TRUE_) && (int1>0)) {

      class_test(int1 > _SELECTION_NUM_MAX_,
                 errmsg,
                 "you want to compute density Cl's for %d different bins, hence you should increase _SELECTION_NUM_MAX_ in include/transfer.h to at least this number",
                 int1);

      ppt->selection_num = int1;
      for (i=0; i<int1; i++) {
        class_test((pointer1[i] < 0.) || (pointer1[i] > 1000.),
                   errmsg,
                   "input of selection functions: you asked for a mean redshift equal to %e, sounds odd",
                   pointer1[i]);
        ppt->selection_mean[i] = pointer1[i];
      }
      free(pointer1);
      /* first set all widths to default; correct eventually later */
      for (i=1; i<int1; i++) {
        class_test(ppt->selection_mean[i]<=ppt->selection_mean[i-1],
                   errmsg,
                   "input of selection functions: the list of mean redshifts must be passed in growing order; you entered %e before %e",ppt->selection_mean[i-1],ppt->selection_mean[i]);
        ppt->selection_width[i] = ppt->selection_width[0];
      }

      class_call(parser_read_list_of_doubles(pfc,
                                             "selection_width",
                                             &(int1),
                                             &(pointer1),
                                             &flag1,
                                             errmsg),
                 errmsg,
                 errmsg);

      if ((flag1 == _TRUE_) && (int1>0)) {

        if (int1==1) {
          for (i=0; i<ppt->selection_num; i++) {
            ppt->selection_width[i] = pointer1[0];
          }
        }
        else if (int1==ppt->selection_num) {
          for (i=0; i<int1; i++) {
            ppt->selection_width[i] = pointer1[i];
          }
        }
        else {
          class_stop(errmsg,
                     "In input for selection function, you asked for %d bin centers and %d bin widths; number of bins unclear; you should pass either one bin width (common to all bins) or %d bin witdths",
                     ppt->selection_num,int1,ppt->selection_num);
        }
        free(pointer1);
      }
    }

    if (ppt->selection_num>1) {
      class_read_int("non_diagonal",psp->non_diag);
      if ((psp->non_diag<0) || (psp->non_diag>=ppt->selection_num))
        class_stop(errmsg,
                   "Input for non_diagonal is %d, while it is expected to be between 0 and %d\n",
                   psp->non_diag,ppt->selection_num-1);
    }
  }

  class_read_string("root",pop->root);

  class_call(parser_read_string(pfc,
                                "headers",
                                &(string1),
                                &(flag1),
                                errmsg),
             errmsg,
             errmsg);

  if ((flag1 == _TRUE_) && ((strstr(string1,"y") == NULL) && (strstr(string1,"Y") == NULL))) {
    pop->write_header = _FALSE_;
  }

  class_call(parser_read_string(pfc,"format",&string1,&flag1,errmsg),
             errmsg,
             errmsg);

  if (flag1 == _TRUE_) {

    if ((strstr(string1,"class") != NULL) || (strstr(string1,"CLASS") != NULL))
      pop->output_format = class_format;
    else {
      if ((strstr(string1,"camb") != NULL) || (strstr(string1,"CAMB") != NULL))
        pop->output_format = camb_format;
      else
        class_stop(errmsg,
                   "You wrote: format=%s. Could not identify any of the possible formats ('class', 'CLASS', 'camb', 'CAMB')",string1);
    }
  }

  /** (f) parameter related to the non-linear spectra computation */

  class_call(parser_read_string(pfc,
                                "non linear",
                                &(string1),
                                &(flag1),
                                errmsg),
             errmsg,
             errmsg);

  if (flag1 == _TRUE_) {

    if ((strstr(string1,"halofit") != NULL) || (strstr(string1,"Halofit") != NULL) || (strstr(string1,"HALOFIT") != NULL)) {
      pnl->method=nl_halofit;
    }
    if ((strstr(string1,"trg") != NULL) || (strstr(string1,"TRG") != NULL)) {
      pnl->method=nl_trg;
    }
    if ((strstr(string1,"one-loop") != NULL) || (strstr(string1,"oneloop") != NULL) || (strstr(string1,"one loop") != NULL)) {
      pnl->method=nl_trg_one_loop;
    }
    if ((strstr(string1,"test linear") != NULL) || (strstr(string1,"test-linear") != NULL)) {
      pnl->method=nl_trg_linear;
    }

    class_test((pnl->method>nl_none) && (ppt->has_pk_matter==_FALSE_),
               errmsg,
               "it is not consistent to ask for non-linear power spectrum but not for linear one: you should include mPk in the 'output' entry");

    if (pnl->method==nl_trg) {

      class_call(parser_read_string(pfc,
                                    "non linear ic",
                                    &(string1),
                                    &(flag1),
                                    errmsg),
                 errmsg,
                 errmsg);

      if ((strstr(string1,"linear") != NULL) || (strstr(string1,"lin") != NULL)) {
        pnl->ic=nl_lin;
      }
    }
  }

  /** (g) amount of information sent to standard output (none if all set to zero) */

  class_read_int("background_verbose",
                 pba->background_verbose);

  class_read_int("thermodynamics_verbose",
                 pth->thermodynamics_verbose);

  class_read_int("perturbations_verbose",
                 ppt->perturbations_verbose);

  class_read_int("transfer_verbose",
                 ptr->transfer_verbose);

  class_read_int("primordial_verbose",
                 ppm->primordial_verbose);

  class_read_int("spectra_verbose",
                 psp->spectra_verbose);

  class_read_int("nonlinear_verbose",
                 pnl->nonlinear_verbose);

  class_read_int("lensing_verbose",
                 ple->lensing_verbose);

  class_read_int("output_verbose",
                 pop->output_verbose);

  /** (h) all precision parameters */

  /** h.1. parameters related to the background */

  class_read_double("a_ini_over_a_today_default",ppr->a_ini_over_a_today_default);
  class_read_double("back_integration_stepsize",ppr->back_integration_stepsize);
  class_read_double("tol_background_integration",ppr->tol_background_integration);
  class_read_double("tol_initial_Omega_r",ppr->tol_initial_Omega_r);
  class_read_double("tol_ncdm_initial_w",ppr->tol_ncdm_initial_w);

  /** h.2. parameters related to the thermodynamics */

  class_read_string("sBBN file",ppr->sBBN_file);

  class_read_double("recfast_z_initial",ppr->recfast_z_initial);

  class_read_int("recfast_Nz0",ppr->recfast_Nz0);
  class_read_double("tol_thermo_integration",ppr->tol_thermo_integration);

  class_read_int("recfast_Heswitch",ppr->recfast_Heswitch);
  class_read_double("recfast_fudge_He",ppr->recfast_fudge_He);

  class_read_int("recfast_Hswitch",ppr->recfast_Hswitch);
  class_read_double("recfast_fudge_H",ppr->recfast_fudge_H);
  if (ppr->recfast_Hswitch == _TRUE_) {
    class_read_double("recfast_delta_fudge_H",ppr->recfast_delta_fudge_H);
    class_read_double("recfast_AGauss1",ppr->recfast_AGauss1);
    class_read_double("recfast_AGauss2",ppr->recfast_AGauss2);
    class_read_double("recfast_zGauss1",ppr->recfast_zGauss1);
    class_read_double("recfast_zGauss2",ppr->recfast_zGauss2);
    class_read_double("recfast_wGauss1",ppr->recfast_wGauss1);
    class_read_double("recfast_wGauss2",ppr->recfast_wGauss2);
  }

  class_read_double("recfast_z_He_1",ppr->recfast_z_He_1);
  class_read_double("recfast_delta_z_He_1",ppr->recfast_delta_z_He_1);
  class_read_double("recfast_z_He_2",ppr->recfast_z_He_2);
  class_read_double("recfast_delta_z_He_2",ppr->recfast_delta_z_He_2);
  class_read_double("recfast_z_He_3",ppr->recfast_z_He_3);
  class_read_double("recfast_delta_z_He_3",ppr->recfast_delta_z_He_3);
  class_read_double("recfast_x_He0_trigger",ppr->recfast_x_He0_trigger);
  class_read_double("recfast_x_He0_trigger2",ppr->recfast_x_He0_trigger2);
  class_read_double("recfast_x_He0_trigger_delta",ppr->recfast_x_He0_trigger_delta);
  class_read_double("recfast_x_H0_trigger",ppr->recfast_x_H0_trigger);
  class_read_double("recfast_x_H0_trigger2",ppr->recfast_x_H0_trigger2);
  class_read_double("recfast_x_H0_trigger_delta",ppr->recfast_x_H0_trigger_delta);
  class_read_double("recfast_H_frac",ppr->recfast_H_frac);

  class_read_string("Alpha_inf hyrec file",ppr->hyrec_Alpha_inf_file);
  class_read_string("R_inf hyrec file",ppr->hyrec_R_inf_file);
  class_read_string("two_photon_tables hyrec file",ppr->hyrec_two_photon_tables_file);

  class_read_double("reionization_z_start_max",ppr->reionization_z_start_max);
  class_read_double("reionization_sampling",ppr->reionization_sampling);
  class_read_double("reionization_optical_depth_tol",ppr->reionization_optical_depth_tol);
  class_read_double("reionization_start_factor",ppr->reionization_start_factor);

  class_read_int("thermo_rate_smoothing_radius",ppr->thermo_rate_smoothing_radius);

  /** h.3. parameters related to the perturbations */

  class_read_int("evolver",ppr->evolver);
  class_read_int("pk_definition",ppr->pk_definition);

  class_read_double("k_scalar_min_tau0",ppr->k_min_tau0); // obsolete precision parameter: read for compatibility with old precision files
  class_read_double("k_scalar_max_tau0_over_l_max",ppr->k_max_tau0_over_l_max); // obsolete precision parameter: read for compatibility with old precision files
  class_read_double("k_scalar_step_sub",ppr->k_step_sub); // obsolete precision parameter: read for compatibility with old precision files
  class_read_double("k_scalar_step_super",ppr->k_step_super); // obsolete precision parameter: read for compatibility with old precision files
  class_read_double("k_scalar_step_transition",ppr->k_step_transition); // obsolete precision parameter: read for compatibility with old precision files
  class_read_double("k_scalar_k_per_decade_for_pk",ppr->k_per_decade_for_pk); // obsolete precision parameter: read for compatibility with old precision files
  class_read_double("k_scalar_k_per_decade_for_bao",ppr->k_per_decade_for_bao); // obsolete precision parameter: read for compatibility with old precision files
  class_read_double("k_scalar_bao_center",ppr->k_bao_center); // obsolete precision parameter: read for compatibility with old precision files
  class_read_double("k_scalar_bao_width",ppr->k_bao_width); // obsolete precision parameter: read for compatibility with old precision files

  class_read_double("k_min_tau0",ppr->k_min_tau0);
  class_read_double("k_max_tau0_over_l_max",ppr->k_max_tau0_over_l_max);
  class_read_double("k_step_sub",ppr->k_step_sub);
  class_read_double("k_step_super",ppr->k_step_super);
  class_read_double("k_step_transition",ppr->k_step_transition);
  class_read_double("k_step_super_reduction",ppr->k_step_super_reduction);
  class_read_double("k_per_decade_for_pk",ppr->k_per_decade_for_pk);
  class_read_double("k_per_decade_for_bao",ppr->k_per_decade_for_bao);
  class_read_double("k_bao_center",ppr->k_bao_center);
  class_read_double("k_bao_width",ppr->k_bao_width);

  class_read_double("start_small_k_at_tau_c_over_tau_h",ppr->start_small_k_at_tau_c_over_tau_h);
  class_read_double("start_large_k_at_tau_h_over_tau_k",ppr->start_large_k_at_tau_h_over_tau_k);
  class_read_double("tight_coupling_trigger_tau_c_over_tau_h",ppr->tight_coupling_trigger_tau_c_over_tau_h);
  class_read_double("tight_coupling_trigger_tau_c_over_tau_k",ppr->tight_coupling_trigger_tau_c_over_tau_k);
  class_read_double("start_sources_at_tau_c_over_tau_h",ppr->start_sources_at_tau_c_over_tau_h);

  class_read_int("tight_coupling_approximation",ppr->tight_coupling_approximation);

  /** derivatives of baryon sound speed only computed if some non-minimal tight-coupling schemes is requested */
  if ((ppr->tight_coupling_approximation == (int)first_order_CLASS) || (ppr->tight_coupling_approximation == (int)second_order_CLASS)) {
    pth->compute_cb2_derivatives = _TRUE_;
  }

  class_read_int("l_max_g",ppr->l_max_g);
  class_read_int("l_max_pol_g",ppr->l_max_pol_g);
  class_read_int("l_max_ur",ppr->l_max_ur);
  if (pba->N_ncdm>0)
    class_read_int("l_max_ncdm",ppr->l_max_ncdm);
  class_read_int("l_max_g_ten",ppr->l_max_g_ten);
  class_read_int("l_max_pol_g_ten",ppr->l_max_pol_g_ten);
  class_read_double("curvature_ini",ppr->curvature_ini);
  class_read_double("entropy_ini",ppr->entropy_ini);
  class_read_double("gw_ini",ppr->gw_ini);
  class_read_double("perturb_integration_stepsize",ppr->perturb_integration_stepsize);
  class_read_double("tol_tau_approx",ppr->tol_tau_approx);
  class_read_double("tol_perturb_integration",ppr->tol_perturb_integration);
  class_read_double("perturb_sampling_stepsize",ppr->perturb_sampling_stepsize);

  class_read_int("radiation_streaming_approximation",ppr->radiation_streaming_approximation);
  class_read_double("radiation_streaming_trigger_tau_over_tau_k",ppr->radiation_streaming_trigger_tau_over_tau_k);
  class_read_double("radiation_streaming_trigger_tau_c_over_tau",ppr->radiation_streaming_trigger_tau_c_over_tau);

  class_read_int("ur_fluid_approximation",ppr->ur_fluid_approximation);
  class_read_int("ncdm_fluid_approximation",ppr->ncdm_fluid_approximation);
  class_read_double("ur_fluid_trigger_tau_over_tau_k",ppr->ur_fluid_trigger_tau_over_tau_k);
  class_read_double("ncdm_fluid_trigger_tau_over_tau_k",ppr->ncdm_fluid_trigger_tau_over_tau_k);

  class_test(ppr->ur_fluid_trigger_tau_over_tau_k==ppr->radiation_streaming_trigger_tau_over_tau_k,
             errmsg,
             "please choose different values for precision parameters ur_fluid_trigger_tau_over_tau_k and radiation_streaming_trigger_tau_over_tau_k, in order to avoid switching two approximation schemes at the same time");

  if (pba->N_ncdm>0) {

    class_test(ppr->ncdm_fluid_trigger_tau_over_tau_k==ppr->radiation_streaming_trigger_tau_over_tau_k,
               errmsg,
               "please choose different values for precision parameters ncdm_fluid_trigger_tau_over_tau_k and radiation_streaming_trigger_tau_over_tau_k, in order to avoid switching two approximation schemes at the same time");

    class_test(ppr->ncdm_fluid_trigger_tau_over_tau_k==ppr->ur_fluid_trigger_tau_over_tau_k,
               errmsg,
               "please choose different values for precision parameters ncdm_fluid_trigger_tau_over_tau_k and ur_fluid_trigger_tau_over_tau_k, in order to avoid switching two approximation schemes at the same time");

  }

  class_read_double("neglect_CMB_sources_below_visibility",ppr->neglect_CMB_sources_below_visibility);

  /** h.5. parameter related to the primordial spectra */

  class_read_double("k_per_decade_primordial",ppr->k_per_decade_primordial);
  class_read_double("primordial_inflation_ratio_min",ppr->primordial_inflation_ratio_min);
  class_read_double("primordial_inflation_ratio_max",ppr->primordial_inflation_ratio_max);
  class_read_int("primordial_inflation_phi_ini_maxit",ppr->primordial_inflation_phi_ini_maxit);
  class_read_double("primordial_inflation_pt_stepsize",ppr->primordial_inflation_pt_stepsize);
  class_read_double("primordial_inflation_bg_stepsize",ppr->primordial_inflation_bg_stepsize);
  class_read_double("primordial_inflation_tol_integration",ppr->primordial_inflation_tol_integration);
  class_read_double("primordial_inflation_attractor_precision_pivot",ppr->primordial_inflation_attractor_precision_pivot);
  class_read_double("primordial_inflation_attractor_precision_initial",ppr->primordial_inflation_attractor_precision_initial);
  class_read_int("primordial_inflation_attractor_maxit",ppr->primordial_inflation_attractor_maxit);
  class_read_double("primordial_inflation_jump_initial",ppr->primordial_inflation_jump_initial);
  class_read_double("primordial_inflation_tol_curvature",ppr->primordial_inflation_tol_curvature);

  /** h.6. parameter related to the transfer functions */

  class_read_double("l_logstep",ppr->l_logstep);
  class_read_int("l_linstep",ppr->l_linstep);

  class_read_double("hyper_x_min",ppr->hyper_x_min);
  class_read_double("hyper_sampling_flat",ppr->hyper_sampling_flat);
  class_read_double("hyper_sampling_curved_low_nu",ppr->hyper_sampling_curved_low_nu);
  class_read_double("hyper_sampling_curved_high_nu",ppr->hyper_sampling_curved_high_nu);
  class_read_double("hyper_nu_sampling_step",ppr->hyper_nu_sampling_step);
  class_read_double("hyper_phi_min_abs",ppr->hyper_phi_min_abs);
  class_read_double("hyper_x_tol",ppr->hyper_x_tol);
  class_read_double("hyper_flat_approximation_nu",ppr->hyper_flat_approximation_nu);

  class_read_double("q_linstep",ppr->q_linstep);
  class_read_double("q_logstep_spline",ppr->q_logstep_spline);
  class_read_double("q_logstep_open",ppr->q_logstep_open);
  class_read_double("q_logstep_trapzd",ppr->q_logstep_trapzd);
  class_read_double("q_numstep_transition",ppr->q_numstep_transition);

  class_read_double("k_step_trans_scalars",ppr->q_linstep); // obsolete precision parameter: read for compatibility with old precision files
  class_read_double("k_step_trans_tensors",ppr->q_linstep); // obsolete precision parameter: read for compatibility with old precision files
  class_read_double("k_step_trans",ppr->q_linstep); // obsolete precision parameter: read for compatibility with old precision files
  class_read_double("q_linstep_trans",ppr->q_linstep); // obsolete precision parameter: read for compatibility with old precision files
  class_read_double("q_logstep_trans",ppr->q_logstep_spline); // obsolete precision parameter: read for compatibility with old precision files

  class_read_double("transfer_neglect_delta_k_S_t0",ppr->transfer_neglect_delta_k_S_t0);
  class_read_double("transfer_neglect_delta_k_S_t1",ppr->transfer_neglect_delta_k_S_t1);
  class_read_double("transfer_neglect_delta_k_S_t2",ppr->transfer_neglect_delta_k_S_t2);
  class_read_double("transfer_neglect_delta_k_S_e",ppr->transfer_neglect_delta_k_S_e);
  class_read_double("transfer_neglect_delta_k_V_t1",ppr->transfer_neglect_delta_k_V_t1);
  class_read_double("transfer_neglect_delta_k_V_t2",ppr->transfer_neglect_delta_k_V_t2);
  class_read_double("transfer_neglect_delta_k_V_e",ppr->transfer_neglect_delta_k_V_e);
  class_read_double("transfer_neglect_delta_k_V_b",ppr->transfer_neglect_delta_k_V_b);
  class_read_double("transfer_neglect_delta_k_T_t2",ppr->transfer_neglect_delta_k_T_t2);
  class_read_double("transfer_neglect_delta_k_T_e",ppr->transfer_neglect_delta_k_T_e);
  class_read_double("transfer_neglect_delta_k_T_b",ppr->transfer_neglect_delta_k_T_b);

  class_read_double("transfer_neglect_late_source",ppr->transfer_neglect_late_source);

  class_read_double("l_switch_limber",ppr->l_switch_limber);
  class_read_double("l_switch_limber_for_cl_density_over_z",ppr->l_switch_limber_for_cl_density_over_z);
  class_read_double("selection_cut_at_sigma",ppr->selection_cut_at_sigma);
  class_read_double("selection_sampling",ppr->selection_sampling);
  class_read_double("selection_sampling_bessel",ppr->selection_sampling_bessel);
  class_read_double("selection_tophat_edge",ppr->selection_tophat_edge);

  /** h.7. parameters related to nonlinear calculations */

  class_read_double("halofit_dz",ppr->halofit_dz);
  class_read_double("halofit_min_k_nonlinear",ppr->halofit_min_k_nonlinear);
  class_read_double("halofit_sigma_precision",ppr->halofit_sigma_precision);

  class_read_int("double escape",ppr->double_escape);
  class_read_double("z_ini",ppr->z_ini);
  class_read_int("eta_size",ppr->eta_size);
  class_read_double("k_L",ppr->k_L);
  class_read_double("k_min",ppr->k_min);
  class_read_double("logstepx_min",ppr->logstepx_min);
  class_read_double("logstepk1",ppr->logstepk1);
  class_read_double("logstepk2",ppr->logstepk2);
  class_read_double("logstepk3",ppr->logstepk3);
  class_read_double("logstepk4",ppr->logstepk4);
  class_read_double("logstepk5",ppr->logstepk5);
  class_read_double("logstepk6",ppr->logstepk6);
  class_read_double("logstepk7",ppr->logstepk7);
  class_read_double("logstepk8",ppr->logstepk8);
  class_read_double("k_growth_factor",ppr->k_growth_factor);
  class_read_double("k_scalar_max_for_pk_nl",ppr->k_scalar_max_for_pk_nl);

  if ((pnl->method==nl_trg_one_loop) ||
      (pnl->method==nl_trg)) {

    /* when using the trg module, the following parameters need to
       be changed */

    ppt->k_max_for_pk
      = MAX(
            ppt->k_max_for_pk,
            ppr->k_scalar_max_for_pk_nl*pba->h);

    psp->z_max_pk = ppr->z_ini+1.;

  }

  /** h.8. parameter related to lensing */

  class_read_int("accurate_lensing",ppr->accurate_lensing);
  class_read_int("delta_l_max",ppr->delta_l_max);
  if (ppr->accurate_lensing == _TRUE_) {
    class_read_int("num_mu_minus_lmax",ppr->num_mu_minus_lmax);
    class_read_int("tol_gauss_legendre",ppr->tol_gauss_legendre);
  }
  if (ple->has_lensed_cls == _TRUE_)
    ppt->l_scalar_max+=ppr->delta_l_max;

  /** (i.1) shall we write background quantitites in a file? */

  class_call(parser_read_string(pfc,"write background",&string1,&flag1,errmsg),
             errmsg,
             errmsg);

  if ((flag1 == _TRUE_) && ((strstr(string1,"y") != NULL) || (strstr(string1,"Y") != NULL))) {

    pop->write_background = _TRUE_;

  }

  /** (i.2) shall we write primordial spectra in a file? */

  class_call(parser_read_string(pfc,"write primordial",&string1,&flag1,errmsg),
             errmsg,
             errmsg);

  if ((flag1 == _TRUE_) && ((strstr(string1,"y") != NULL) || (strstr(string1,"Y") != NULL))) {

    pop->write_primordial = _TRUE_;

  }

  /** (j) eventually write all the read parameters in a file, unread parameters in another file, and warnings about unread parameters */

  class_call(parser_read_string(pfc,"write parameters",&string1,&flag1,errmsg),
             errmsg,
             errmsg);

  if ((flag1 == _TRUE_) && ((strstr(string1,"y") != NULL) || (strstr(string1,"Y") != NULL))) {

    sprintf(param_output_name,"%s%s",pop->root,"parameters.ini");
    sprintf(param_unused_name,"%s%s",pop->root,"unused_parameters");

    class_open(param_output,param_output_name,"w",errmsg);
    class_open(param_unused,param_unused_name,"w",errmsg);

    fprintf(param_output,"# List of input/precision parameters actually read\n");
    fprintf(param_output,"# (all other parameters set to default values)\n");
    fprintf(param_output,"# Obtained with CLASS %s (for developpers: svn version %s)\n",_VERSION_,_SVN_VERSION_);
    fprintf(param_output,"#\n");
    fprintf(param_output,"# This file can be used as the input file of another run\n");
    fprintf(param_output,"#\n");

    fprintf(param_unused,"# List of input/precision parameters passed\n");
    fprintf(param_unused,"# but not used (just for info)\n");
    fprintf(param_unused,"#\n");

    for (i=0; i<pfc->size; i++) {
      if (pfc->read[i] == _TRUE_)
        fprintf(param_output,"%s = %s\n",pfc->name[i],pfc->value[i]);
      else
        fprintf(param_unused,"%s = %s\n",pfc->name[i],pfc->value[i]);
    }
    fprintf(param_output,"#\n");

    fclose(param_output);
    fclose(param_unused);
  }

  class_call(parser_read_string(pfc,"write warnings",&string1,&flag1,errmsg),
             errmsg,
             errmsg);

  if ((flag1 == _TRUE_) && ((strstr(string1,"y") != NULL) || (strstr(string1,"Y") != NULL))) {

    for (i=0; i<pfc->size; i++) {
      if (pfc->read[i] == _FALSE_)
        fprintf(stdout,"[WARNING: input line not recognized and not taken into account: '%s=%s']\n",pfc->name[i],pfc->value[i]);
    }
  }

  return _SUCCESS_;

}

/**
 * All default parameter values (for input parameters)
 *
 * @param pba Input : pointer to background structure
 * @param pth Input : pointer to thermodynamics structure
 * @param ppt Input : pointer to perturbation structure
 * @param ptr Input : pointer to transfer structure
 * @param ppm Input : pointer to primordial structure
 * @param psp Input : pointer to spectra structure
 * @param pop Input : pointer to output structure
 * @return the error status
 */

int input_default_params(
                         struct background *pba,
                         struct thermo *pth,
                         struct perturbs *ppt,
                         struct transfers *ptr,
                         struct primordial *ppm,
                         struct spectra *psp,
                         struct nonlinear * pnl,
                         struct lensing *ple,
                         struct output *pop
                         ) {

  double sigma_B; /**< Stefan-Boltzmann constant in W/m^2/K^4 = Kg/K^4/s^3 */

  sigma_B = 2. * pow(_PI_,5) * pow(_k_B_,4) / 15. / pow(_h_P_,3) / pow(_c_,2);

  /** - background structure */

  pba->h = 0.704;
  pba->H0 = pba->h * 1.e5 / _c_;
  pba->T_cmb = 2.726;
  pba->Omega0_g = (4.*sigma_B/_c_*pow(pba->T_cmb,4.)) / (3.*_c_*_c_*1.e10*pba->h*pba->h/_Mpc_over_m_/_Mpc_over_m_/8./_PI_/_G_);
  pba->Omega0_ur = 3.046*7./8.*pow(4./11.,4./3.)*pba->Omega0_g;
  pba->Omega0_b = 0.02253/0.704/0.704;
  pba->Omega0_cdm = 0.1122/0.704/0.704;
  pba->N_ncdm = 0;
  pba->Omega0_ncdm_tot = 0.;
  pba->ksi_ncdm_default = 0.;
  pba->ksi_ncdm = NULL;
  pba->T_ncdm_default = pow(4.0/11.0,1.0/3.0);
  pba->T_ncdm = NULL;
  pba->deg_ncdm_default = 1.;
  pba->deg_ncdm = NULL;
  pba->ncdm_psd_parameters = NULL;
  pba->ncdm_psd_files = NULL;

  pba->Omega0_k = 0.;
  pba->K = 0.;
  pba->sgnK = 0;
  pba->Omega0_lambda = 1.-pba->Omega0_k-pba->Omega0_g-pba->Omega0_ur-pba->Omega0_b-pba->Omega0_cdm-pba->Omega0_ncdm_tot;
  pba->Omega0_fld = 0.;
  pba->a_today = 1.;
  pba->w0_fld=-1.;
  pba->wa_fld=0.;
  pba->cs2_fld=1.;

  /** - thermodynamics structure */

  pth->YHe=_BBN_;
  pth->recombination=recfast;
  pth->reio_parametrization=reio_camb;
  pth->reio_z_or_tau=reio_z;
  pth->z_reio=10.3;
  pth->tau_reio=0.085;
  pth->reionization_exponent=1.5;
  pth->reionization_width=1.5;
  pth->helium_fullreio_redshift=3.5;
  pth->helium_fullreio_width=0.5;

  pth->binned_reio_num=0;
  pth->binned_reio_z=NULL;
  pth->binned_reio_xe=NULL;
  pth->binned_reio_step_sharpness = 0.3;

  pth->annihilation = 0.;
  pth->decay = 0.;
  pth->annihilation_variation = 0.;
  pth->annihilation_z = 1000.;
  pth->annihilation_zmax = 2500.;
  pth->annihilation_zmin = 30.;
  pth->annihilation_f_halo = 0.;
  pth->annihilation_z_halo = 30.;
  pth->has_on_the_spot = _TRUE_;

  pth->compute_cb2_derivatives=_FALSE_;

  /** - perturbation structure */

  ppt->has_cl_cmb_temperature = _FALSE_;
  ppt->has_cl_cmb_polarization = _FALSE_;
  ppt->has_cl_cmb_lensing_potential = _FALSE_;
  ppt->has_cl_density = _FALSE_;
  ppt->has_cl_lensing_potential = _FALSE_;
  ppt->has_pk_matter = _FALSE_;
  ppt->has_density_transfers = _FALSE_;
  ppt->has_velocity_transfers = _FALSE_;

  ppt->switch_sw = 1;
  ppt->switch_eisw = 1;
  ppt->switch_lisw = 1;
  ppt->switch_dop = 1;
  ppt->switch_pol = 1;
  ppt->eisw_lisw_split_z = 120;

  ppt->has_ad=_TRUE_;
  ppt->has_bi=_FALSE_;
  ppt->has_cdi=_FALSE_;
  ppt->has_nid=_FALSE_;
  ppt->has_niv=_FALSE_;

  ppt->has_scalars=_TRUE_;
  ppt->has_vectors=_FALSE_;
  ppt->has_tensors=_FALSE_;

  ppt->l_scalar_max=2500;
  ppt->l_tensor_max=500;
  ppt->l_lss_max=300;
  ppt->k_max_for_pk=0.1;

  ppt->gauge=synchronous;

  /** - primordial structure */

  ppm->primordial_spec_type = analytic_Pk;
  ppm->k_pivot = 0.002;
  ppm->A_s = 2.42e-9;
  ppm->n_s = 0.967;
  ppm->alpha_s = 0.;
  ppm->f_bi = 1.;
  ppm->n_bi = 1.;
  ppm->alpha_bi = 0.;
  ppm->f_cdi = 1.;
  ppm->n_cdi = 1.;
  ppm->alpha_cdi = 0.;
  ppm->f_nid = 1.;
  ppm->n_nid = 1.;
  ppm->alpha_nid = 0.;
  ppm->f_niv = 1.;
  ppm->n_niv = 1.;
  ppm->alpha_niv = 0.;
  ppm->c_ad_bi = 0.;
  ppm->n_ad_bi = 0.;
  ppm->alpha_ad_bi = 0.;
  ppm->c_ad_cdi = 0.;
  ppm->n_ad_cdi = 0.;
  ppm->alpha_ad_cdi = 0.;
  ppm->c_ad_nid = 0.;
  ppm->n_ad_nid = 0.;
  ppm->alpha_ad_nid = 0.;
  ppm->c_ad_niv = 0.;
  ppm->n_ad_niv = 0.;
  ppm->alpha_ad_niv = 0.;
  ppm->c_bi_cdi = 0.;
  ppm->n_bi_cdi = 0.;
  ppm->alpha_bi_cdi = 0.;
  ppm->c_bi_nid = 0.;
  ppm->n_bi_nid = 0.;
  ppm->alpha_bi_nid = 0.;
  ppm->c_bi_niv = 0.;
  ppm->n_bi_niv = 0.;
  ppm->alpha_bi_niv = 0.;
  ppm->c_cdi_nid = 0.;
  ppm->n_cdi_nid = 0.;
  ppm->alpha_cdi_nid = 0.;
  ppm->c_cdi_niv = 0.;
  ppm->n_cdi_niv = 0.;
  ppm->alpha_cdi_niv = 0.;
  ppm->c_nid_niv = 0.;
  ppm->n_nid_niv = 0.;
  ppm->alpha_nid_niv = 0.;
  ppm->r = 1.;
  ppm->n_t = -ppm->r/8.*(2.-ppm->r/8.-ppm->n_s);
  ppm->alpha_t = ppm->r/8.*(ppm->r/8.+ppm->n_s-1.);
  ppm->potential=polynomial;
  ppm->phi_pivot=0.;
  ppm->V0=1.25e-13;
  ppm->V1=-1.12e-14;
  ppm->V2=-6.95e-14;
  ppm->V3=0.;
  ppm->V4=0.;
  ppm->command="write here your command for the external Pk";
  ppm->custom1=0.;
  ppm->custom2=0.;
  ppm->custom3=0.;
  ppm->custom4=0.;
  ppm->custom5=0.;
  ppm->custom6=0.;
  ppm->custom7=0.;
  ppm->custom8=0.;
  ppm->custom9=0.;
  ppm->custom10=0.;

  /** - transfer structure */

  ppt->selection_num=1;
  ppt->selection=gaussian;
  ppt->selection_mean[0]=1.;
  ppt->selection_width[0]=0.1;
  ptr->lcmb_rescale=1.;
  ptr->lcmb_pivot=0.1;
  ptr->lcmb_tilt=0.;
  ptr->initialise_HIS_cache=_FALSE_;

  /** - output structure */

  pop->z_pk_num = 1;
  pop->z_pk[0] = 0.;
  sprintf(pop->root,"output/");
  pop->write_header = _TRUE_;
  pop->output_format = class_format;
  pop->write_background = _FALSE_;
  pop->write_primordial = _FALSE_;

  /** - spectra structure */

  psp->z_max_pk = pop->z_pk[0];
  psp->non_diag=0;

  /** - nonlinear structure */

  /** - lensing structure */

  ple->has_lensed_cls = _FALSE_;

  /** - nonlinear structure */

  pnl->method = nl_none;
  pnl->ic = nl_pt;

  /** - all verbose parameters */

  pba->background_verbose = 0;
  pth->thermodynamics_verbose = 0;
  ppt->perturbations_verbose = 0;
  ptr->transfer_verbose = 0;
  ppm->primordial_verbose = 0;
  psp->spectra_verbose = 0;
  pnl->nonlinear_verbose = 0;
  ple->lensing_verbose = 0;
  pop->output_verbose = 0;

  return _SUCCESS_;

}

/**
 * Initialize the precision parameter structure.
 *
 * All precision parameters used in the other moduels are listed here
 * and assigned here a default value.
 *
 * @param ppr Input/Ouput: a precision_params structure pointer
 * @return the error status
 *
 */

int input_default_precision ( struct precision * ppr ) {

  /** Summary: */

  /**
   * - parameters related to the background
   */

  ppr->a_ini_over_a_today_default = 1.e-14;
  ppr->back_integration_stepsize = 7.e-3;
  ppr->tol_background_integration = 1.e-2;

  ppr->tol_initial_Omega_r = 1.e-4;
  ppr->tol_M_ncdm = 1.e-7;
  ppr->tol_ncdm = 1.e-3;
  ppr->tol_ncdm_bg = 1.e-5;
  ppr->tol_ncdm_initial_w=1.e-3;

  /**
   * - parameters related to the thermodynamics
   */

  /* for bbn */
  sprintf(ppr->sBBN_file,__CLASSDIR__);
  strcat(ppr->sBBN_file,"/bbn/sBBN.dat");

  /* for recombination */

  ppr->recfast_z_initial=1.e4;

  ppr->recfast_Nz0=20000;
  ppr->tol_thermo_integration=1.e-2;

  ppr->recfast_Heswitch=6;                 /* from recfast 1.4 */
  ppr->recfast_fudge_He=0.86;              /* from recfast 1.4 */

  ppr->recfast_Hswitch = _TRUE_;           /* from recfast 1.5 */
  ppr->recfast_fudge_H = 1.14;             /* from recfast 1.4 */
  ppr->recfast_delta_fudge_H = -0.015;     /* from recfast 1.5.2 */
  ppr->recfast_AGauss1 = -0.14;            /* from recfast 1.5 */
  ppr->recfast_AGauss2 =  0.079;           /* from recfast 1.5.2 */
  ppr->recfast_zGauss1 =  7.28;            /* from recfast 1.5 */
  ppr->recfast_zGauss2 =  6.73;            /* from recfast 1.5.2 */
  ppr->recfast_wGauss1 =  0.18;            /* from recfast 1.5 */
  ppr->recfast_wGauss2 =  0.33;            /* from recfast 1.5 */

  ppr->recfast_z_He_1 = 8000.;             /* from recfast 1.4 */
  ppr->recfast_delta_z_He_1 = 50.;         /* found to be OK on 3.09.10 */
  ppr->recfast_z_He_2 = 5000.;             /* from recfast 1.4 */
  ppr->recfast_delta_z_He_2 = 100.;        /* found to be OK on 3.09.10 */
  ppr->recfast_z_He_3 = 3500.;             /* from recfast 1.4 */
  ppr->recfast_delta_z_He_3 = 50.;         /* found to be OK on 3.09.10 */
  ppr->recfast_x_He0_trigger = 0.995;      /* raised from 0.99 to 0.995 for smoother Helium */
  ppr->recfast_x_He0_trigger2 = 0.995;     /* raised from 0.985 to same as previous one for smoother Helium */
  ppr->recfast_x_He0_trigger_delta = 0.05; /* found to be OK on 3.09.10 */
  ppr->recfast_x_H0_trigger = 0.995;       /* raised from 0.99 to 0.995 for smoother Hydrogen */
  ppr->recfast_x_H0_trigger2 = 0.995;      /* raised from 0.98 to same as previous one for smoother Hydrogen */
  ppr->recfast_x_H0_trigger_delta = 0.05;  /* found to be OK on 3.09.10 */

  ppr->recfast_H_frac=1.e-3;               /* from recfast 1.4 */

  sprintf(ppr->hyrec_Alpha_inf_file,__CLASSDIR__);
  strcat(ppr->hyrec_Alpha_inf_file,"/hyrec/Alpha_inf.dat");
  sprintf(ppr->hyrec_R_inf_file,__CLASSDIR__);
  strcat(ppr->hyrec_R_inf_file,"/hyrec/R_inf.dat");
  sprintf(ppr->hyrec_two_photon_tables_file,__CLASSDIR__);
  strcat(ppr->hyrec_two_photon_tables_file,"/hyrec/two_photon_tables.dat");

  /* for reionization */

  ppr->reionization_z_start_max = 50.;
  ppr->reionization_sampling=1.e-2;
  ppr->reionization_optical_depth_tol=1.e-4;
  ppr->reionization_start_factor=8.;

  /* general */

  ppr->thermo_rate_smoothing_radius=50;

  /**
   * - parameters related to the perturbations
   */

  ppr->evolver = ndf15;
  ppr->pk_definition = delta_m_squared;

  ppr->k_min_tau0=0.1;
  ppr->k_max_tau0_over_l_max=2.4; // very relevant for accuracy of lensed ClTT at highest l's
  ppr->k_step_sub=0.05;
  ppr->k_step_super=0.002;
  ppr->k_step_transition=0.2;
  ppr->k_step_super_reduction=0.1;
  ppr->k_per_decade_for_pk=10.;
  ppr->k_per_decade_for_bao=70.;
  ppr->k_bao_center=3.;
  ppr->k_bao_width=4.;

  ppr->start_small_k_at_tau_c_over_tau_h = 0.0015;  /* decrease to start earlier in time */
  ppr->start_large_k_at_tau_h_over_tau_k = 0.07;  /* decrease to start earlier in time */
  ppr->tight_coupling_trigger_tau_c_over_tau_h=0.015; /* decrease to switch off earlier in time */
  ppr->tight_coupling_trigger_tau_c_over_tau_k=0.01; /* decrease to switch off earlier in time */
  ppr->start_sources_at_tau_c_over_tau_h = 0.008; /* decrease to start earlier in time */
  ppr->tight_coupling_approximation=(int)compromise_CLASS;

  ppr->l_max_g=12;
  ppr->l_max_pol_g=10;
  ppr->l_max_ur=12;
  ppr->l_max_ncdm=12;
  ppr->l_max_g_ten=5;
  ppr->l_max_pol_g_ten=5;

  ppr->curvature_ini=1.; /* initial curvature; used to fix adiabatic initial conditions; must remain fixed to one as long as the primordial adiabatic spectrum stands for the curvature power spectrum */
  ppr->entropy_ini=1.;   /* initial entropy; used to fix isocurvature initial conditions; must remain fixed to one as long as the primordial isocurvature spectrum stands for an entropy power spectrum */
  //ppr->gw_ini=0.25; /* to match normalization convention for GW in most of literature and ensure standard definition of r */
  ppr->gw_ini=1.;

  ppr->perturb_integration_stepsize=0.5;

  ppr->tol_tau_approx=1.e-10;
  ppr->tol_perturb_integration=3.e-4;
  ppr->perturb_sampling_stepsize=0.10;

  ppr->radiation_streaming_approximation = rsa_MD_with_reio;
  ppr->radiation_streaming_trigger_tau_over_tau_k = 45.;
  ppr->radiation_streaming_trigger_tau_c_over_tau = 5.;

  ppr->ur_fluid_approximation = ufa_CLASS;
  ppr->ur_fluid_trigger_tau_over_tau_k = 15.;

  ppr->ncdm_fluid_approximation = ncdmfa_CLASS;
  ppr->ncdm_fluid_trigger_tau_over_tau_k = 16.;

  ppr->neglect_CMB_sources_below_visibility = 1.e-3;

  /**
   * - parameter related to the primordial spectra
   */

  ppr->k_per_decade_primordial = 10.;

  ppr->primordial_inflation_ratio_min=100.;
  ppr->primordial_inflation_ratio_max=1/50.;
  ppr->primordial_inflation_phi_ini_maxit=10000;
  ppr->primordial_inflation_pt_stepsize=0.01;
  ppr->primordial_inflation_bg_stepsize=0.005;
  ppr->primordial_inflation_tol_integration=1.e-3;
  ppr->primordial_inflation_attractor_precision_pivot=0.001;
  ppr->primordial_inflation_attractor_precision_initial=0.1;
  ppr->primordial_inflation_attractor_maxit=10000;
  ppr->primordial_inflation_jump_initial=1.2;
  ppr->primordial_inflation_tol_curvature=1.e-3;

  /**
   * - parameter related to the transfer functions
   */

  ppr->l_logstep=1.12;
  ppr->l_linstep=40;

  ppr->hyper_x_min = 1.e-5;
  ppr->hyper_sampling_flat = 8.;
  ppr->hyper_sampling_curved_low_nu = 6.0;
  ppr->hyper_sampling_curved_high_nu = 3.0;
  ppr->hyper_nu_sampling_step = 1000.;
  ppr->hyper_phi_min_abs = 1.e-10;
  ppr->hyper_x_tol = 1.e-4;
  ppr->hyper_flat_approximation_nu = 4000.;

  ppr->q_linstep=0.45;
  ppr->q_logstep_spline=170.;
  ppr->q_logstep_open=6.;
  ppr->q_logstep_trapzd=20.;
  ppr->q_numstep_transition=250.;

  ppr->transfer_neglect_delta_k_S_t0 = 0.15;
  ppr->transfer_neglect_delta_k_S_t1 = 0.04;
  ppr->transfer_neglect_delta_k_S_t2 = 0.15;
  ppr->transfer_neglect_delta_k_S_e = 0.11;
  ppr->transfer_neglect_delta_k_V_t1 = 1.;
  ppr->transfer_neglect_delta_k_V_t2 = 1.;
  ppr->transfer_neglect_delta_k_V_e = 1.;
  ppr->transfer_neglect_delta_k_V_b = 1.;
  ppr->transfer_neglect_delta_k_T_t2 = 0.2;
  ppr->transfer_neglect_delta_k_T_e = 0.25;
  ppr->transfer_neglect_delta_k_T_b = 0.1;

  ppr->transfer_neglect_late_source = 400.;

  ppr->l_switch_limber=10.;
  ppr->l_switch_limber_for_cl_density_over_z=30.;

  ppr->selection_cut_at_sigma=5.;
  ppr->selection_sampling=50;
  ppr->selection_sampling_bessel=20;
  ppr->selection_tophat_edge=0.1;

  /**
   * - parameters related to spectra module
   */

  /* nothing */

  /**
   * - parameters related to trg module
   */

  ppr->halofit_dz=0.1;
  ppr->halofit_min_k_nonlinear=0.0035;
  ppr->halofit_sigma_precision=0.05;
  ppr->double_escape=2;
  ppr->z_ini = 35.;
  ppr->eta_size = 101;
  ppr->k_L = 1.e-3;
  ppr->k_min = 1.e-4;
  ppr->logstepx_min = 1.04;
  ppr->logstepk1 = 1.11;
  ppr->logstepk2 = 0.09;
  ppr->logstepk3 = 300.;
  ppr->logstepk4 = 0.01;
  ppr->logstepk5 = 1.02;
  ppr->logstepk6 = 0.;
  ppr->logstepk7 = 0.;
  ppr->logstepk8 = 0.;
  ppr->k_growth_factor = 0.1;
  ppr->k_scalar_max_for_pk_nl = 1000.;

  /**
   * - parameter related to lensing
   */

  ppr->accurate_lensing=_FALSE_;
  ppr->num_mu_minus_lmax=70;
  ppr->delta_l_max=500; // 750 for 0.2% near l_max, 1000 for 0.1%

  /**
   * - automatic estimate of machine precision
   */

  //get_machine_precision(&(ppr->smallest_allowed_variation));
  ppr->smallest_allowed_variation=DBL_EPSILON;

  class_test(ppr->smallest_allowed_variation < 0,
             ppr->error_message,
             "smallest_allowed_variation = %e < 0",ppr->smallest_allowed_variation);

  ppr->tol_gauss_legendre = ppr->smallest_allowed_variation;

  return _SUCCESS_;

}

int class_version(
                  char * version
                  ) {

  sprintf(version,"%s",_VERSION_);
  return _SUCCESS_;
}

/**
 * Computes automatically the machine precision.
 *
 * @param smallest_allowed_variation a pointer to the smallest allowed variation
 *
 * Returns the smallest
 * allowed variation (minimum epsilon * _TOLVAR_)
 */

int get_machine_precision(double * smallest_allowed_variation) {
  double one, meps, sum;

  one = 1.0;
  meps = 1.0;
  do {
    meps /= 2.0;
    sum = one + meps;
  } while (sum != one);
  meps *= 2.0;

  *smallest_allowed_variation = meps * _TOLVAR_;

  return _SUCCESS_;

}<|MERGE_RESOLUTION|>--- conflicted
+++ resolved
@@ -716,15 +716,10 @@
 
       if ((strstr(string1,"tsw") != NULL) || (strstr(string1,"TSW") != NULL))
         ppt->switch_sw = 1;
-<<<<<<< HEAD
       if ((strstr(string1,"eisw") != NULL) || (strstr(string1,"EISW") != NULL))
-        ppt->switch_eisw = 1;      
+        ppt->switch_eisw = 1;
       if ((strstr(string1,"lisw") != NULL) || (strstr(string1,"LISW") != NULL))
-        ppt->switch_lisw = 1;      
-=======
-      if ((strstr(string1,"isw") != NULL) || (strstr(string1,"ISW") != NULL))
-        ppt->switch_isw = 1;
->>>>>>> 9c7ac14b
+        ppt->switch_lisw = 1;
       if ((strstr(string1,"dop") != NULL) || (strstr(string1,"Dop") != NULL))
         ppt->switch_dop = 1;
       if ((strstr(string1,"pol") != NULL) || (strstr(string1,"Pol") != NULL))
@@ -733,12 +728,9 @@
       class_test((ppt->switch_sw == 0) && (ppt->switch_eisw == 0) && (ppt->switch_lisw == 0) && (ppt->switch_dop == 0) && (ppt->switch_pol == 0),
                  errmsg,
                  "In the field 'output', you selected CMB temperature, but in the field 'temperature contributions', you removed all contributions");
-<<<<<<< HEAD
-      
+
       class_read_double("early/late isw redshift",ppt->eisw_lisw_split_z);
-=======
-
->>>>>>> 9c7ac14b
+
     }
 
   }
