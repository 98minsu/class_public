--- conflicted
+++ resolved
@@ -366,11 +366,8 @@
 
   class_alloc(pvecback,pba->bg_size*sizeof(double),pnl->error_message);
 
-<<<<<<< HEAD
-  Omega0_m = (pba->Omega0_cdm + pba->Omega0_dcdmdr + pba->Omega0_b + pba->Omega0_ncdm_tot);
-=======
+
   Omega0_m = (pba->Omega0_cdm + pba->Omega0_b + pba->Omega0_ncdm_tot + pba->Omega0_dcdm);
->>>>>>> ef3af05e
   w0 = pba->w0_fld;
   fnu      = pba->Omega0_ncdm_tot/Omega0_m;
   anorm    = 1./(2*pow(_PI_,2));
