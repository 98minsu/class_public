/** @file transfer.c Documented transfer module.
 *
 * Julien Lesgourgues, 28.07.2013
 *
 * This module has two purposes:
 *
 * - at the beginning, to compute the transfer functions \f$
 *   \Delta_l^{X} (q) \f$, and store them in tables used for
 *   interpolation in other modules.
 *
 * - at any time in the code, to evaluate the transfer functions (for
 *   a given mode, initial condition, type and multipole l) at any
 *   wavenumber q (by interpolating within the interpolation table).
 *
 * Hence the following functions can be called from other modules:
 *
 * -# transfer_init() at the beginning (but after perturb_init()
 *    and bessel_init())
 *
 * -# transfer_functions_at_q() at any later time
 *
 * -# transfer_free() at the end, when no more calls to
 *    transfer_functions_at_q() are needed
 *
 * Note that in the standard implementation of CLASS, only the pre-computed
 * values of the transfer functions are used, no interpolation is necessary;
 * hence the routine transfer_functions_at_q() is actually never called.
 */

#include "transfer.h"

/**
 * Transfer function \f$ \Delta_l^{X} (q) \f$ at a given wavenumber q.
 *
 * For a given mode (scalar, vector, tensor), initial condition, type
 * (temperature, polarization, lensing, etc) and multipole, computes
 * the transfer function for an arbitary value of q by interpolating
 * between pre-computed values of q. This
 * function can be called from whatever module at whatever time,
 * provided that transfer_init() has been called before, and
 * transfer_free() has not been called yet.
 *
 * Wavenumbers are called q in this module and k in the perturbation
 * module. In flat universes k=q. In non-flat universes q and k differ
 * through q2 = k2 + K(1+m), where m=0,1,2 for scalar, vector,
 * tensor. q should be used throughout the transfer module, excepted
 * when interpolating or manipulating the source functions S(k,tau)
 * calculated in the perturbation module: for a given value of q, this
 * should be done at the corresponding k(q).
 *
 * @param index_md Input: index of requested mode
 * @param index_ic   Input: index of requested initial condition
 * @param index_tt   Input: index of requested type
 * @param index_l    Input: index of requested multipole
 * @param k          Input: any wavenumber
 * @param transfer_function Output: transfer function
 * @return the error status
 */

int transfer_functions_at_q(
                            struct transfers * ptr,
                            int index_md,
                            int index_ic,
                            int index_tt,
                            int index_l,
                            double q,
                            double * transfer_function
                            ) {
  /** Summary: */

  /** - interpolate in pre-computed table using array_interpolate_two() */
  class_call(array_interpolate_two(
                                   ptr->q,
                                   1,
                                   0,
                                   ptr->transfer[index_md]
                                   +((index_ic * ptr->tt_size[index_md] + index_tt) * ptr->l_size[index_md] + index_l)
                                   * ptr->q_size,
                                   1,
                                   ptr->q_size,
                                   q,
                                   transfer_function,
                                   1,
                                   ptr->error_message),
             ptr->error_message,
             ptr->error_message);

  return _SUCCESS_;
}

/**
 * This routine initializes the transfers structure, (in particular,
 * computes table of transfer functions \f$ \Delta_l^{X} (q) \f$)
 *
 * Main steps:
 *
 * - initialize all indices in the transfers structure
 *   and allocate all its arrays using transfer_indices_of_transfers().
 *
 * - for each thread (in case of parallel run), initialize the fields of a memory zone called the transfer_workspace with transfer_workspace_init()
 *
 * - loop over q values. For each q, compute the bessel functions if needed with transfer_update_HIS(), and defer the calculation of all transfer functions to transfer_compute_for_each_q()
 * - for each thread, free the the workspace with transfer_workspace_free()
 *
 * @param ppr Input : pointer to precision structure
 * @param pba Input : pointer to background structure
 * @param pth Input : pointer to thermodynamics structure
 * @param ppt Input : pointer to perturbation structure
 * @param ptr Output: pointer to initialized transfers structure
 * @return the error status
 */

int transfer_init(
                  struct precision * ppr,
                  struct background * pba,
                  struct thermo * pth,
                  struct perturbs * ppt,
                  struct transfers * ptr
                  ) {

  /** Summary: */

  /** - define local variables */

  /* running index for wavenumbers */
  int index_q;

  /* conformal time today */
  double tau0;
  /* conformal time at recombination */
  double tau_rec;
  /* order of magnitude of the oscillation period of transfer functions */
  double q_period;

  /* maximum number of sampling times for transfer sources */
  int tau_size_max;

  /* array of source derivatives S''(k,tau)
     (second derivative with respect to k, not tau!),
     used to interpolate sources at the right values of k,
     sources_spline[index_md][index_ic * ppt->tp_size[index_md] + index_tp][index_tau * ppt->k_size + index_k]
  */
  double *** sources_spline;

  /* pointer on workspace (one per thread if openmp) */
  struct transfer_workspace * ptw;

  /** - array with the correspondance between the index of sources in
      the perturbation module and in the transfer module,
      tp_of_tt[index_md][index_tt]
  */
  int ** tp_of_tt;

  /* structure containing the flat spherical bessel functions */

  HyperInterpStruct BIS;
  double xmax;

  /* This code can be optionally compiled with the openmp option for parallel computation.
     Inside parallel regions, the use of the command "return" is forbidden.
     For error management, instead of "return _FAILURE_", we will set the variable below
     to "abort = _TRUE_". This will lead to a "return _FAILURE_" jus after leaving the
     parallel region. */
  int abort;

#ifdef _OPENMP

  /* instrumentation times */
  double tstart, tstop, tspent;

#endif

  /** check whether any spectrum in harmonic space (i.e., any C_l's) is actually requested */

  if (ppt->has_cls == _FALSE_) {
    ptr->has_cls = _FALSE_;
    if (ptr->transfer_verbose > 0)
      printf("No harmonic space transfer functions to compute. Transfer module skipped.\n");
    return _SUCCESS_;
  }
  else
    ptr->has_cls = _TRUE_;

  if (ptr->transfer_verbose > 0)
    fprintf(stdout,"Computing transfers\n");

  /** get number of modes (scalars, tensors...) */

  ptr->md_size = ppt->md_size;

  /** - get conformal age / recombination time
      from background / thermodynamics structures
      (only place where these structures are used in this module) */

  tau0 = pba->conformal_age;
  tau_rec = pth->tau_rec;

  /** - correspondance between k and l depend on angular diameter
      diatance, i.e. on curvature. */

  ptr->angular_rescaling = pth->angular_rescaling;

  /** order of magnitude of the oscillation period of transfer functions */

  q_period = 2.*_PI_/(tau0-tau_rec)*ptr->angular_rescaling;

  /** - initialize all indices in the transfers structure and
      allocate all its arrays using transfer_indices_of_transfers() */

  class_call(transfer_indices_of_transfers(ppr,ppt,ptr,q_period,pba->K,pba->sgnK),
             ptr->error_message,
             ptr->error_message);

  /** - spline all the sources passed by the perturbation module with respect to k (in order to interpolate later at a given value of k) */

  class_alloc(sources_spline,
              ptr->md_size*sizeof(double*),
              ptr->error_message);

  class_call(transfer_perturbation_source_spline(ppt,ptr,sources_spline),
             ptr->error_message,
             ptr->error_message);

  /** - allocate and fill array describing the correspondence between perturbation types and transfer types */

  class_alloc(tp_of_tt,
              ptr->md_size*sizeof(int*),
              ptr->error_message);

  class_call(transfer_get_source_correspondence(ppt,ptr,tp_of_tt),
             ptr->error_message,
             ptr->error_message);

  /** - evaluate maximum number of sampled times in the transfer
      sources: needs to be known here, in order to allocate a large
      enough workspace */

  class_call(transfer_source_tau_size_max(ppr,pba,ppt,ptr,tau_rec,tau0,&tau_size_max),
             ptr->error_message,
             ptr->error_message);

  /** - compute flat spherical bessel functions */

  xmax = ptr->q[ptr->q_size-1]*tau0;
  if (pba->sgnK == -1)
    xmax *= (ptr->l[ptr->l_size_max-1]/ppr->hyper_flat_approximation_nu)/asinh(ptr->l[ptr->l_size_max-1]/ppr->hyper_flat_approximation_nu)*1.01;

  class_call(hyperspherical_HIS_create(0,
                                       1.,
                                       ptr->l_size_max,
                                       ptr->l,
                                       ppr->hyper_x_min,
                                       xmax,
                                       ppr->hyper_sampling_flat,
                                       ptr->l[ptr->l_size_max-1]+1,
                                       ppr->hyper_phi_min_abs,
                                       &BIS,
                                       ptr->error_message),
             ptr->error_message,
             ptr->error_message);

  /*
  fprintf(stderr,"tau:%d   l:%d   q:%d\n",
          ppt->tau_size,
          ptr->l_size_max,
          ptr->q_size
          );
  */

  /** (a.3.) workspace, allocated in a parallel zone since in openmp
      version there is one workspace per thread */

  /* initialize error management flag */
  abort = _FALSE_;

  /* beginning of parallel region */

#pragma omp parallel                                                    \
  shared(tau_size_max,ptr,ppr,pba,ppt,tp_of_tt,tau_rec,sources_spline,abort,BIS,tau0) \
  private(ptw,index_q,tstart,tstop,tspent)
  {

#ifdef _OPENMP
    tspent = 0.;
#endif

    /* allocate workspace */

    class_call_parallel(transfer_workspace_init(ptr,
                                                ppr,
                                                &ptw,
                                                ppt->tau_size,
                                                tau_size_max,
                                                pba->K,
                                                pba->sgnK,
                                                tau0-pth->tau_cut,
                                                &BIS),
                        ptr->error_message,
                        ptr->error_message);

    /** - loop over all wavenumbers (parallelised). For each wavenumber: */

#pragma omp for schedule (dynamic)

    for (index_q = 0; index_q < ptr->q_size; index_q++) {

#ifdef _OPENMP
      tstart = omp_get_wtime();
#endif

      if (ptr->transfer_verbose > 2)
        printf("Compute transfer for wavenumber [%d/%d]\n",index_q,ptr->q_size-1);

      /* Update interpolation structure: */
      class_call_parallel(transfer_update_HIS(ppr,
                                              ptr,
                                              ptw,
                                              index_q,
                                              tau0),
                          ptr->error_message,
                          ptr->error_message);

      class_call_parallel(transfer_compute_for_each_q(ppr,
                                                      pba,
                                                      ppt,
                                                      ptr,
                                                      tp_of_tt,
                                                      index_q,
                                                      tau_size_max,
                                                      tau_rec,
                                                      sources_spline,
                                                      ptw),
                          ptr->error_message,
                          ptr->error_message);

#ifdef _OPENMP
      tstop = omp_get_wtime();

      tspent += tstop-tstart;
#endif

#pragma omp flush(abort)

    } /* end of loop over wavenumber */

    /* free workspace allocated inside parallel zone */
    class_call_parallel(transfer_workspace_free(ptr,ptw),
                        ptr->error_message,
                        ptr->error_message);

#ifdef _OPENMP
    if (ptr->transfer_verbose>1)
      printf("In %s: time spent in parallel region (loop over k's) = %e s for thread %d\n",
             __func__,tspent,omp_get_thread_num());
#endif

  } /* end of parallel region */

  if (abort == _TRUE_) return _FAILURE_;

  /* finally, free arrays allocated outside parallel zone */

  class_call(transfer_perturbation_source_spline_free(ppt,ptr,sources_spline),
             ptr->error_message,
             ptr->error_message);

  class_call(transfer_free_source_correspondence(ptr,tp_of_tt),
             ptr->error_message,
             ptr->error_message);

  class_call(hyperspherical_HIS_free(&BIS,ptr->error_message),
             ptr->error_message,
             ptr->error_message);
  return _SUCCESS_;
}

/**
 * This routine frees all the memory space allocated by transfer_init().
 *
 * To be called at the end of each run, only when no further calls to
 * transfer_functions_at_k() are needed.
 *
 * @param ptr Input: pointer to transfers structure (which fields must be freed)
 * @return the error status
 */

int transfer_free(
                  struct transfers * ptr
                  ) {

  int index_md;

  if (ptr->has_cls == _TRUE_) {

    for (index_md = 0; index_md < ptr->md_size; index_md++) {
      free(ptr->l_size_tt[index_md]);
      free(ptr->transfer[index_md]);
      free(ptr->k[index_md]);
    }

    free(ptr->tt_size);
    free(ptr->l_size_tt);
    free(ptr->l_size);
    free(ptr->l);
    free(ptr->q);
    free(ptr->k);
    free(ptr->transfer);

  }

  return _SUCCESS_;

}

/**
 * This routine defines all indices and allocates all tables
 * in the transfers structure
 *
 * Compute list of (k, l) values, allocate and fill corresponding
 * arrays in the transfers structure. Allocate the array of transfer
 * function tables.
 *
 * @param ppr Input : pointer to precision structure
 * @param ppt Input : pointer to perturbation structure
 * @param ptr Input/Output: pointer to transfer structure
 * @param rs_rec  Input : comoving distance to recombination
 * @return the error status
 */

int transfer_indices_of_transfers(
                                  struct precision * ppr,
                                  struct perturbs * ppt,
                                  struct transfers * ptr,
                                  double q_period,
                                  double K,
                                  int sgnK
                                  ) {

  /** Summary: */

  /** - define local variables */

  int index_md,index_tt,index_tt_common;

  /** define indices for transfer types */

  class_alloc(ptr->tt_size,ptr->md_size * sizeof(int),ptr->error_message);

  /** - type indices common to scalars and tensors */

  index_tt = 0;

  if (ppt->has_cl_cmb_temperature == _TRUE_) {
    ptr->index_tt_t2 = index_tt;
    index_tt++;
  }

  if (ppt->has_cl_cmb_polarization == _TRUE_) {
    ptr->index_tt_e = index_tt;
    index_tt++;
  }

  index_tt_common=index_tt;

  /** - type indices for scalars */

  if (ppt->has_scalars == _TRUE_) {

    index_tt = index_tt_common;

    if (ppt->has_cl_cmb_temperature == _TRUE_) {
      ptr->index_tt_t0 = index_tt;
      index_tt++;
      ptr->index_tt_t1 = index_tt;
      index_tt++;
    }

    if (ppt->has_cl_cmb_lensing_potential == _TRUE_) {
      ptr->index_tt_lcmb = index_tt;
      index_tt++;
    }

    if (ppt->has_cl_density == _TRUE_) {
      ptr->index_tt_density = index_tt;
      index_tt+=ppt->selection_num;
    }

    if (ppt->has_cl_lensing_potential == _TRUE_) {
      ptr->index_tt_lensing = index_tt;
      index_tt+=ppt->selection_num;
    }

    ptr->tt_size[ppt->index_md_scalars]=index_tt;

  }

  /** - type indices for vectors */

  if (ppt->has_vectors == _TRUE_) {

    index_tt = index_tt_common;

    if (ppt->has_cl_cmb_temperature == _TRUE_) {
      ptr->index_tt_t1 = index_tt;
      index_tt++;
    }

    if (ppt->has_cl_cmb_polarization == _TRUE_) {
      ptr->index_tt_b = index_tt;
      index_tt++;
    }

    ptr->tt_size[ppt->index_md_vectors]=index_tt;

  }

  /** - type indices for tensors */

  if (ppt->has_tensors == _TRUE_) {

    index_tt = index_tt_common;

    if (ppt->has_cl_cmb_polarization == _TRUE_) {
      ptr->index_tt_b = index_tt;
      index_tt++;
    }

    ptr->tt_size[ppt->index_md_tensors]=index_tt;

  }

  /** - allocate arrays of (k, l) values and transfer functions */

  /* number of l values for each mode and type,
     l_size_tt[index_md][index_tt], and maximized for each mode,
     l_size[index_md] */

  class_alloc(ptr->l_size,ptr->md_size * sizeof(int),ptr->error_message);

  class_alloc(ptr->l_size_tt,ptr->md_size * sizeof(int *),ptr->error_message);

  for (index_md = 0; index_md < ptr->md_size; index_md++) {
    class_alloc(ptr->l_size_tt[index_md],ptr->tt_size[index_md] * sizeof(int),ptr->error_message);
  }

  /* array (of array) of transfer functions for each mode, transfer[index_md] */

  class_alloc(ptr->transfer,ptr->md_size * sizeof(double *),ptr->error_message);

  /** get q values using transfer_get_q_list() */

  class_call(transfer_get_q_list(ppr,ppt,ptr,q_period,K,sgnK),
             ptr->error_message,
             ptr->error_message);

  /** get k values using transfer_get_k_list() */
  class_call(transfer_get_k_list(ppt,ptr,K),
             ptr->error_message,
             ptr->error_message);

  /* for testing, it can be useful to print the q list in a file: */

  /*
  FILE * out=fopen("output/q","w");
  int index_q;

  for (index_q=0; index_q < ptr->q_size; index_q++) {

    fprintf(out,"%d %e %e %e %e\n",
    index_q,
    ptr->q[index_q],
    ptr->k[0][index_q],
    ptr->q[index_q]/sqrt(sgnK*K),
    ptr->q[index_q+1]-ptr->q[index_q]);

  }

  fclose(out);
  */

  /** get l values using transfer_get_l_list() */
  class_call(transfer_get_l_list(ppr,ppt,ptr),
             ptr->error_message,
             ptr->error_message);

  /** - loop over modes (scalar, etc). For each mode: */

  for (index_md = 0; index_md < ptr->md_size; index_md++) {

    /** allocate arrays of transfer functions, (ptr->transfer[index_md])[index_ic][index_tt][index_l][index_k] */
    class_alloc(ptr->transfer[index_md],
                ppt->ic_size[index_md] * ptr->tt_size[index_md] * ptr->l_size[index_md] * ptr->q_size * sizeof(double),
                ptr->error_message);

  }

  return _SUCCESS_;

}

int transfer_perturbation_source_spline(
                                        struct perturbs * ppt,
                                        struct transfers * ptr,
                                        double *** sources_spline
                                        ) {
  int index_md;
  int index_ic;
  int index_tp;

  for (index_md = 0; index_md < ptr->md_size; index_md++) {

    class_alloc(sources_spline[index_md],
                ppt->ic_size[index_md]*ppt->tp_size[index_md]*sizeof(double*),
                ptr->error_message);

    for (index_ic = 0; index_ic < ppt->ic_size[index_md]; index_ic++) {

      for (index_tp = 0; index_tp < ppt->tp_size[index_md]; index_tp++) {

        class_alloc(sources_spline[index_md][index_ic * ppt->tp_size[index_md] + index_tp],
                    ppt->k_size*ppt->tau_size*sizeof(double),
                    ptr->error_message);

        class_call(array_spline_table_columns2(ppt->k,
                                               ppt->k_size,
                                               ppt->sources[index_md][index_ic * ppt->tp_size[index_md] + index_tp],
                                               ppt->tau_size,
                                               sources_spline[index_md][index_ic * ppt->tp_size[index_md] + index_tp],
                                               _SPLINE_EST_DERIV_,
                                               ptr->error_message),
                   ptr->error_message,
                   ptr->error_message);

      }
    }
  }

  return _SUCCESS_;

}

int transfer_perturbation_source_spline_free(
                                             struct perturbs * ppt,
                                             struct transfers * ptr,
                                             double *** sources_spline
                                             ) {
  int index_md;
  int index_ic;
  int index_tp;

  for (index_md = 0; index_md < ptr->md_size; index_md++) {
    for (index_ic = 0; index_ic < ppt->ic_size[index_md]; index_ic++) {
      for (index_tp = 0; index_tp < ppt->tp_size[index_md]; index_tp++) {
        free(sources_spline[index_md][index_ic * ppt->tp_size[index_md] + index_tp]);
      }
    }
    free(sources_spline[index_md]);
  }
  free(sources_spline);

  return _SUCCESS_;
}

/**
 * This routine defines the number and values of mutipoles l for all modes.
 *
 * @param ppr  Input : pointer to precision structure
 * @param ppt  Input : pointer to perturbation structure
 * @param ptr  Input/Output : pointer to transfers structure containing l's
 * @return the error status
 */

int transfer_get_l_list(
                        struct precision * ppr,
                        struct perturbs * ppt,
                        struct transfers * ptr
                        ) {

  int index_l;
  int l_max=0;
  int index_md;
  int index_tt;
  int increment,current_l;

  /*
  fprintf(stderr,"rescaling %e logstep %e linstep %e\n",
          ptr->angular_rescaling,
          pow(ppr->l_logstep,ptr->angular_rescaling),
          ppr->l_linstep*ptr->angular_rescaling);
  */

  /* check that largests need value of l_max */

  if (ppt->has_cls == _TRUE_) {

    if (ppt->has_scalars == _TRUE_) {

      if ((ppt->has_cl_cmb_temperature == _TRUE_) ||
          (ppt->has_cl_cmb_polarization == _TRUE_) ||
          (ppt->has_cl_cmb_lensing_potential == _TRUE_))
        l_max=MAX(ppt->l_scalar_max,l_max);

      if ((ppt->has_cl_lensing_potential == _TRUE_) ||
          (ppt->has_cl_density == _TRUE_))
        l_max=MAX(ppt->l_lss_max,l_max);
    }

    if (ppt->has_tensors == _TRUE_)
      l_max=MAX(ppt->l_tensor_max,l_max);

  }

  /* allocate and fill l array */

  /** - start from l = 2 and increase with logarithmic step */

  index_l = 0;
  current_l = 2;
  increment = MAX((int)(current_l * (pow(ppr->l_logstep,ptr->angular_rescaling)-1.)),1);

  while (((current_l+increment) < l_max) &&
         (increment < ppr->l_linstep*ptr->angular_rescaling)) {

    index_l ++;
    current_l += increment;
    increment = MAX((int)(current_l * (pow(ppr->l_logstep,ptr->angular_rescaling)-1.)),1);

  }

  /** - when the logarithmic step becomes larger than some linear step,
      stick to this linear step till l_max */

  increment = ppr->l_linstep*ptr->angular_rescaling;

  while ((current_l+increment) <= l_max) {

    index_l ++;
    current_l += increment;

  }

  /** - last value set to exactly l_max */

  if (current_l != l_max) {

    index_l ++;
    current_l = l_max;

  }

  ptr->l_size_max = index_l+1;

  /** - so far we just counted the number of values. Now repeat the
      whole thing but fill array with values. */

  class_alloc(ptr->l,ptr->l_size_max*sizeof(int),ptr->error_message);

  index_l = 0;
  ptr->l[0] = 2;
  increment = MAX((int)(ptr->l[0] * (pow(ppr->l_logstep,ptr->angular_rescaling)-1.)),1);

  while (((ptr->l[index_l]+increment) < l_max) &&
         (increment < ppr->l_linstep*ptr->angular_rescaling)) {

    index_l ++;
    ptr->l[index_l]=ptr->l[index_l-1]+increment;
    increment = MAX((int)(ptr->l[index_l] * (pow(ppr->l_logstep,ptr->angular_rescaling)-1.)),1);

  }

  increment = ppr->l_linstep*ptr->angular_rescaling;

  while ((ptr->l[index_l]+increment) <= l_max) {

    index_l ++;
    ptr->l[index_l]=ptr->l[index_l-1]+increment;

  }

  if (ptr->l[index_l] != l_max) {

    index_l ++;
    ptr->l[index_l]= l_max;

  }

  /* for each mode and type, find relevant size of l array,
     l_size_tt[index_md][index_tt] (since for some modes and types
     l_max can be smaller). Also, maximize this size for each mode to
     find l_size[index_md]. */

  for (index_md=0; index_md < ppt->md_size; index_md++) {

    ptr->l_size[index_md] = 0;

    for (index_tt=0;index_tt<ptr->tt_size[index_md];index_tt++) {

      if (_scalars_) {

        if ((ppt->has_cl_cmb_temperature == _TRUE_) &&
            ((index_tt == ptr->index_tt_t0) || (index_tt == ptr->index_tt_t1) || (index_tt == ptr->index_tt_t2)))
          l_max=ppt->l_scalar_max;

        if ((ppt->has_cl_cmb_polarization == _TRUE_) && (index_tt == ptr->index_tt_e))
          l_max=ppt->l_scalar_max;

        if ((ppt->has_cl_cmb_lensing_potential == _TRUE_) && (index_tt == ptr->index_tt_lcmb))
          l_max=ppt->l_scalar_max;

        if ((ppt->has_cl_density == _TRUE_) && (index_tt >= ptr->index_tt_density) && (index_tt < ptr->index_tt_density+ppt->selection_num))
          l_max=ppt->l_lss_max;

        if ((ppt->has_cl_lensing_potential == _TRUE_) && (index_tt >= ptr->index_tt_lensing) && (index_tt < ptr->index_tt_lensing+ppt->selection_num))
          l_max=ppt->l_lss_max;

      }

      if (_tensors_) {
        l_max = ppt->l_tensor_max;
      }

      class_test(l_max > ptr->l[ptr->l_size_max-1],
                 ptr->error_message,
                 "For mode %d, type %d, asked for l_max=%d greater than in Bessel table where l_max=%d",
                 index_md,
                 index_tt,
                 l_max,
                 ptr->l[ptr->l_size_max-1]);

      index_l=0;
      while (ptr->l[index_l] < l_max) index_l++;
      ptr->l_size_tt[index_md][index_tt]=index_l+1;

      if (ptr->l_size_tt[index_md][index_tt] < ptr->l_size_max)
        ptr->l_size_tt[index_md][index_tt]++;
      if (ptr->l_size_tt[index_md][index_tt] < ptr->l_size_max)
        ptr->l_size_tt[index_md][index_tt]++;

      ptr->l_size[index_md] = MAX(ptr->l_size[index_md],ptr->l_size_tt[index_md][index_tt]);

    }
  }

  return _SUCCESS_;

}

/**
 * This routine defines the number and values of wavenumbers q for
 * each mode (goes smoothly from logarithmic step for small q's to
 * linear step for large q's).
 *
 * @param ppr     Input : pointer to precision structure
 * @param ppt     Input : pointer to perturbation structure
 * @param ptr     Input/Output : pointer to transfers structure containing q's
 * @param rs_rec  Input : comoving distance to recombination
 * @param index_md Input: index of requested mode (scalar, tensor, etc)
 * @return the error status
 */

int transfer_get_q_list(
                        struct precision * ppr,
                        struct perturbs * ppt,
                        struct transfers * ptr,
                        double q_period,
                        double K,
                        int sgnK
                         ) {

  int index_q;
  double q,q_min=0.,q_max=0.,q_step,k_max;
  int nu, nu_min, nu_proposed;
  int q_size_max;
  double q_approximation;
  double last_step=0.;
  int last_index=0;
  double q_logstep_spline;
  double q_logstep_trapzd;

  /* first and last value in flat case*/

  if (sgnK == 0) {
    q_min = ppt->k[0];
    q_max = ppt->k[ppt->k_size_cl-1];
    K=0;
  }

  /* first and last value in open case*/

  else if (sgnK == -1) {
    q_min = sqrt(ppt->k[0]*ppt->k[0]+K);
    k_max = ppt->k[ppt->k_size_cl-1];
    q_max = sqrt(k_max*k_max+K);
    if (ppt->has_vectors == _TRUE_)
      q_max = MIN(q_max,sqrt(k_max*k_max+2.*K));
    if (ppt->has_tensors == _TRUE_)
      q_max = MIN(q_max,sqrt(k_max*k_max+3.*K));
  }

  /* first and last value in closed case*/

  else if (sgnK == 1) {
    nu_min = 3;
    q_min = nu_min * sqrt(K);
    q_max = ppt->k[ppt->k_size_cl-1];
  }

  /* adjust the parameter governing the log step size to curvature */

  q_logstep_spline = ppr->q_logstep_spline/pow(ptr->angular_rescaling,ppr->q_logstep_open);
  q_logstep_trapzd = ppr->q_logstep_trapzd;

  /* very conservative estimate of number of values */

  if (sgnK == 1) {

    q_approximation = MIN(ppr->hyper_flat_approximation_nu,(q_max/sqrt(K)));

    /* max contribution from integer nu values */
    q_step = 1.+q_period*ppr->q_logstep_trapzd;
    q_size_max = 2*(int)(log(q_approximation/q_min)/log(q_step));

    q_step = q_period*ppr->q_linstep;
    q_size_max += 2*(int)((q_approximation-q_min)/q_step);

    /* max contribution from non-integer nu values */
    q_step = 1.+q_period*ppr->q_logstep_spline;
    q_size_max += 2*(int)(log(q_max/q_approximation)/log(q_step));

    q_step = q_period*ppr->q_linstep;
    q_size_max += 2*(int)((q_max-q_approximation)/q_step);

  }
  else {

    /* max contribution from non-integer nu values */
<<<<<<< HEAD
    q_step = 1.+q_period*ppr->q_logstep_spline;  
    q_size_max = 2*(int)(log(q_max/q_min)/log(q_step));               
=======
    q_step = 1.+q_period*ppr->q_logstep_spline;
    q_size_max += 2*(int)(log(q_max/q_min)/log(q_step));
>>>>>>> 9c7ac14b

    q_step = q_period*ppr->q_linstep;
    q_size_max += 2*(int)((q_max-q_min)/q_step);

  }

  /* create array with this conservative size estimate. The exact size
     will be readjusted below, after filling the array. */

  class_alloc(ptr->q,
              q_size_max*sizeof(double),
              ptr->error_message);

  /* assign the first value before starting the loop */

  index_q = 0;
  ptr->q[index_q] = q_min;
  nu = 3;
  index_q++;

  /* loop over the values */

  while (ptr->q[index_q-1] < q_max) {

    class_test(index_q >= q_size_max,ptr->error_message,"buggy q-list definition");

    /* step size formula in flat/open case. Step goes gradually from
       logarithmic to linear:

       - in the small q limit, it is logarithmic with: (delta q / q) =
       q_period * q_logstep_spline

       - in the large q limit, it is linear with: (delta q) = q_period
       * ppr->q_linstep
    */

    if (sgnK<=0) {

      q = ptr->q[index_q-1]
        + q_period * ppr->q_linstep * ptr->q[index_q-1]
        / (ptr->q[index_q-1] + ppr->q_linstep/q_logstep_spline);

    }

    /* step size formula in closed case. Same thing excepted that:

       - in the small q limit, the logarithmic step is reduced, being
         given by q_logstep_trapzd, and values are rounded to integer
         values of nu=q/sqrt(K). This happens as long as
         nu<nu_flat_approximation

       - for nu>nu_flat_approximation, the step gradually catches up
         the same expression as in the flat/opne case, and there is no
         need to round up to integer nu's.
    */

    else {

      if (nu < (int)ppr->hyper_flat_approximation_nu) {

        q = ptr->q[index_q-1]
          + q_period * ppr->q_linstep * ptr->q[index_q-1]
          / (ptr->q[index_q-1] + ppr->q_linstep/q_logstep_trapzd);

        nu_proposed = (int)(q/sqrt(K));
        if (nu_proposed <= nu+1)
          nu = nu+1;
        else
          nu = nu_proposed;

        q = nu*sqrt(K);
        last_step = q - ptr->q[index_q-1];
        last_index = index_q+1;
      }
      else {

        q_step = q_period * ppr->q_linstep * ptr->q[index_q-1] / (ptr->q[index_q-1] + ppr->q_linstep/q_logstep_spline);

        if (index_q-last_index < (int)ppr->q_numstep_transition)
          q = ptr->q[index_q-1] + (1-(double)(index_q-last_index)/ppr->q_numstep_transition) * last_step + (double)(index_q-last_index)/ppr->q_numstep_transition * q_step;
        else
          q = ptr->q[index_q-1] + q_step;
      }
    }

    ptr->q[index_q] = q;
    index_q++;
  }

  /* infer total number of values (also checking if we overshooted the last point) */

  if (ptr->q[index_q-1] > q_max)
    ptr->q_size=index_q-1;
  else
    ptr->q_size=index_q;

  class_test(ptr->q_size<2,ptr->error_message,"buggy q-list definition");

  //fprintf(stderr,"q_size_max=%d q_size = %d\n",q_size_max,ptr->q_size);
  //fprintf(stderr,"q_size = %d\n",ptr->q_size);

  /* now, readjust array size */

  class_realloc(ptr->q,
                ptr->q,
                ptr->q_size*sizeof(double),
                ptr->error_message);

  /* in curved universe, check at which index the flat rescaling
     approximation will start being used */

  if (sgnK != 0) {

    q_approximation = ppr->hyper_flat_approximation_nu * sqrt(sgnK*K);
    for (ptr->index_q_flat_approximation=0;
         ptr->index_q_flat_approximation < ptr->q_size-1;
         ptr->index_q_flat_approximation++) {
      if (ptr->q[ptr->index_q_flat_approximation] > q_approximation) break;
    }
    if (ptr->transfer_verbose > 1)
      printf("Flat bessel approximation spares hyperspherical bessel computations for %d wavenumebrs over a total of %d\n",
             ptr->q_size-ptr->index_q_flat_approximation,ptr->q_size);
  }

  return _SUCCESS_;

}

/**
 * This routine defines the number and values of wavenumbers q for
 * each mode (different in perturbation module and transfer module:
 * here we impose an upper bound on the linear step. So, typically,
 * for small q, the sampling is identical to that in the perturbation
 * module, while at high q it is denser and source functions are
 * interpolated).
 *
 * @param ppr     Input : pointer to precision structure
 * @param ppt     Input : pointer to perturbation structure
 * @param ptr     Input/Output : pointer to transfers structure containing q's
 * @param rs_rec  Input : comoving distance to recombination
 * @param index_md Input: index of requested mode (scalar, tensor, etc)
 * @return the error status
 */

int transfer_get_q_list_v1(
                           struct precision * ppr,
                           struct perturbs * ppt,
                           struct transfers * ptr,
                           double q_period,
                           double K,
                           int sgnK
                           ) {

  int index_k;
  int index_q;
  double q_min=0.,q_max,q_step_max=0.,k_max;
  int nu, nu_min, nu_proposed;
  int q_size_max;
  double q_approximation;

  /* find q_step_max, the maximum value of the step */

  q_step_max = q_period*ppr->q_linstep;

  class_test(q_step_max == 0.,
             ptr->error_message,
             "stop to avoid infinite loop");

  /* first deal with case K=0 (flat) and K<0 (open). The case K>0 (closed) is very different, and is dealt with separately below. */

  if (sgnK <= 0) {

    /* first and last value */

    if (sgnK == 0) {
      q_min = ppt->k[0];
      q_max = ppt->k[ppt->k_size_cl-1];
      K=0;
    }
    else {
      q_min = sqrt(ppt->k[0]*ppt->k[0]+K);
      k_max = ppt->k[ppt->k_size_cl-1];
      q_max = sqrt(k_max*k_max+K);
      if (ppt->has_vectors == _TRUE_)
        q_max = MIN(q_max,sqrt(k_max*k_max+2.*K));
      if (ppt->has_tensors == _TRUE_)
        q_max = MIN(q_max,sqrt(k_max*k_max+3.*K));
    }

    /* conservative estimate of maximum size of the list (will be reduced later with realloc) */

    q_size_max = 2+ppt->k_size_cl+(int)((q_max-q_min)/q_step_max);

    class_alloc(ptr->q,
                q_size_max*sizeof(double),
                ptr->error_message);

    /* - first point */

    index_q = 0;

    ptr->q[index_q] = q_min;

    index_q++;

    /* - points taken from perturbation module if step small enough */

    while ((index_q < ppt->k_size_cl) && ((sqrt(ppt->k[index_q]*ppt->k[index_q]+K) - ptr->q[index_q-1]) < q_step_max)) {

      class_test(index_q >= q_size_max,ptr->error_message,"buggy q-list definition");
      ptr->q[index_q] = sqrt(ppt->k[index_q]*ppt->k[index_q]+K);
      index_q++;

    }

    /* - then, points spaced linearily with step q_step_max */

    while (ptr->q[index_q-1] < q_max) {

      class_test(index_q >= q_size_max,ptr->error_message,"buggy q-list definition");
      ptr->q[index_q] = ptr->q[index_q-1] + q_step_max;
      index_q++;

    }

    /* - get number of valid points in order to re-allocate list */

    if (ptr->q[index_q-1] > q_max)
      ptr->q_size=index_q-1;
    else
      ptr->q_size=index_q;

  }

  /* deal with K>0 (closed) case */

  else {

    /* first and last value */

    nu_min = 3;
    q_min = nu_min * sqrt(K);
    q_max = ppt->k[ppt->k_size_cl-1];

    /* conservative estimate of maximum size of the list (will be reduced later with realloc) */

    q_size_max = 2+(int)((q_max-q_min)/sqrt(K));

    class_alloc(ptr->q,
                q_size_max*sizeof(double),
                ptr->error_message);

    /* - first point */

    index_q = 0;
    index_k = 0;

    ptr->q[index_q] = q_min;
    nu = nu_min;

    index_q++;

    while (index_k < ppt->k_size_cl-2) {

      index_k++;
      nu_proposed = (int)(sqrt(pow(ppt->k[index_k],2)+K)/sqrt(K));
      if (nu_proposed > nu) {
        if (nu_proposed*sqrt(K)-ptr->q[index_q-1] > q_step_max) break;
        ptr->q[index_q] = nu_proposed*sqrt(K);
        nu = nu_proposed;
        index_q++;
      }
    }

    while (ptr->q[index_q-1] < q_max) {

      nu_proposed = (int)((ptr->q[index_q-1]+q_step_max)/sqrt(K));
      if (nu_proposed > nu) {
        ptr->q[index_q] = nu_proposed*sqrt(K);
        nu = nu_proposed;
        index_q++;
      }
    }

    /* - get number of valid points in order to re-allocate list */

    if (ptr->q[index_q-1] > q_max)
      ptr->q_size=index_q-1;
    else
      ptr->q_size=index_q;

  }

  /* check size of q_list and realloc the array to the correct size */

  class_test(ptr->q_size<2,ptr->error_message,"buggy q-list definition");

  class_realloc(ptr->q,
                ptr->q,
                ptr->q_size*sizeof(double),
                ptr->error_message);

  /* consistency checks */

  class_test(ptr->q[0] <= 0.,
             ptr->error_message,
             "bug in q list calculation, q_min=%e, should always be strictly positive",ptr->q[0]);

  if (sgnK == 1) {
    class_test(ptr->q[0] < 3.*sqrt(K),
               ptr->error_message,
               "bug in q list calculation, q_min=%e, should be greater or equal to 3sqrt(K)=%e in positivevly curved universe",ptr->q[0],3.*sqrt(K));
  }

  for (index_q=1; index_q<ptr->q_size; index_q++) {
    class_test(ptr->q[index_q] <= ptr->q[index_q-1],
               ptr->error_message,
               "bug in q list calculation, q values should be in strictly growing order");
  }

  /* in curved universe, check at which index the flat rescaling
     approximation will start being used */

  if (sgnK != 0) {
    q_approximation = ppr->hyper_flat_approximation_nu * sqrt(sgnK*K);
    for (ptr->index_q_flat_approximation=0;
         ptr->index_q_flat_approximation < ptr->q_size-1;
         ptr->index_q_flat_approximation++) {
      if (ptr->q[ptr->index_q_flat_approximation] > q_approximation) break;
    }
    if (ptr->transfer_verbose > 1)
      printf("Flat bessel approximation spares hyperspherical bessel computations for %d wavenumebrs over a total of %d\n",
             ptr->q_size-ptr->index_q_flat_approximation,ptr->q_size);
  }

  return _SUCCESS_;

}

/**
 * This routine infers from the q values a list of corresponding k
 * avlues for each mode.
 *
 * @param ppt     Input : pointer to perturbation structure
 * @param ptr     Input/Output : pointer to transfers structure containing q's
 * @param K       Input : spatial curvature
 * @return the error status
 */

int transfer_get_k_list(
                        struct perturbs * ppt,
                        struct transfers * ptr,
                        double K
                        ) {

  int index_md;
  int index_q;
  double m=0.;

  class_alloc(ptr->k,ptr->md_size*sizeof(double*),ptr->error_message);

  for (index_md = 0; index_md <  ptr->md_size; index_md++) {

    class_alloc(ptr->k[index_md],ptr->q_size*sizeof(double),ptr->error_message);

    if _scalars_ {
        m=0.;
      }
    if _vectors_ {
        m=1.;
      }
    if _tensors_ {
        m=2.;
      }

    for (index_q=0; index_q < ptr->q_size; index_q++) {
      ptr->k[index_md][index_q] = sqrt(ptr->q[index_q]*ptr->q[index_q]-K*(m+1.));
    }

    class_test(ptr->k[index_md][0] < ppt->k[0],
               ptr->error_message,
               "bug in k_list calculation: in perturbation module k_min=%e, in transfer module k_min[mode=%d]=%e, interpolation impossible",
               ppt->k[0],
               index_md,
               ptr->k[index_md][0]);

    class_test(ptr->k[index_md][ptr->q_size-1] > ppt->k[ppt->k_size_cl-1],
               ptr->error_message,
               "bug in k_list calculation: in perturbation module k_max=%e, in transfer module k_max[mode=%d]=%e, interpolation impossible",
               ppt->k[ppt->k_size_cl],
               index_md,
               ptr->k[index_md][ptr->q_size-1]);


  }

  return _SUCCESS_;

}

/**
 * This routine defines the correspondence between the sources in the
 * perturbation and transfer module.
 *
 * @param ppt  Input : pointer to perturbation structure
 * @param ptr  Input : pointer to transfers structure containing l's
 * @param index_md : Input: index of mode (scalar, tensor...)
 * @param tp_of_tt : Input/Output: array with the correspondance (allocated before, filled here)
 * @return the error status
 */

int transfer_get_source_correspondence(
                                       struct perturbs * ppt,
                                       struct transfers * ptr,
                                       int ** tp_of_tt
                                       ) {

  /* running index on modes */
  int index_md;

  /* running index on transfer types */
  int index_tt;

  /** - which source are we considering? Define correspondence
      between transfer types and source types */

  for (index_md = 0; index_md < ptr->md_size; index_md++) {

    class_alloc(tp_of_tt[index_md],ptr->tt_size[index_md]*sizeof(int),ptr->error_message);

    for (index_tt=0; index_tt<ptr->tt_size[index_md]; index_tt++) {

      if _scalars_ {

          if ((ppt->has_cl_cmb_temperature == _TRUE_) && (index_tt == ptr->index_tt_t0))
            tp_of_tt[index_md][index_tt]=ppt->index_tp_t0;

          if ((ppt->has_cl_cmb_temperature == _TRUE_) && (index_tt == ptr->index_tt_t1))
            tp_of_tt[index_md][index_tt]=ppt->index_tp_t1;

          if ((ppt->has_cl_cmb_temperature == _TRUE_) && (index_tt == ptr->index_tt_t2))
            tp_of_tt[index_md][index_tt]=ppt->index_tp_t2;

          if ((ppt->has_cl_cmb_polarization == _TRUE_) && (index_tt == ptr->index_tt_e))
            tp_of_tt[index_md][index_tt]=ppt->index_tp_p;

          if ((ppt->has_cl_cmb_lensing_potential == _TRUE_) && (index_tt == ptr->index_tt_lcmb))
            tp_of_tt[index_md][index_tt]=ppt->index_tp_g;

          if ((ppt->has_cl_density == _TRUE_) && (index_tt >= ptr->index_tt_density) && (index_tt < ptr->index_tt_density+ppt->selection_num))
            tp_of_tt[index_md][index_tt]=ppt->index_tp_g;

          if ((ppt->has_cl_lensing_potential == _TRUE_) && (index_tt >= ptr->index_tt_lensing) && (index_tt < ptr->index_tt_lensing+ppt->selection_num))
            tp_of_tt[index_md][index_tt]=ppt->index_tp_g;

        }

      if _vectors_ {

          if ((ppt->has_cl_cmb_temperature == _TRUE_) && (index_tt == ptr->index_tt_t1))
            tp_of_tt[index_md][index_tt]=ppt->index_tp_t1;

          if ((ppt->has_cl_cmb_temperature == _TRUE_) && (index_tt == ptr->index_tt_t2))
            tp_of_tt[index_md][index_tt]=ppt->index_tp_t2;

          if ((ppt->has_cl_cmb_polarization == _TRUE_) && (index_tt == ptr->index_tt_e))
            tp_of_tt[index_md][index_tt]=ppt->index_tp_p;

          if ((ppt->has_cl_cmb_polarization == _TRUE_) && (index_tt == ptr->index_tt_b))
            tp_of_tt[index_md][index_tt]=ppt->index_tp_p;
        }

      if _tensors_ {

          if ((ppt->has_cl_cmb_temperature == _TRUE_) && (index_tt == ptr->index_tt_t2))
            tp_of_tt[index_md][index_tt]=ppt->index_tp_t2;

          if ((ppt->has_cl_cmb_polarization == _TRUE_) && (index_tt == ptr->index_tt_e))
            tp_of_tt[index_md][index_tt]=ppt->index_tp_p;

          if ((ppt->has_cl_cmb_polarization == _TRUE_) && (index_tt == ptr->index_tt_b))
            tp_of_tt[index_md][index_tt]=ppt->index_tp_p;
        }
    }
  }

  return _SUCCESS_;

}

int transfer_free_source_correspondence(
                                        struct transfers * ptr,
                                        int ** tp_of_tt
                                        ) {

  int index_md;

  for (index_md = 0; index_md < ptr->md_size; index_md++) {
    free(tp_of_tt[index_md]);
  }
  free(tp_of_tt);

  return _SUCCESS_;

}

int transfer_source_tau_size_max(
                                 struct precision * ppr,
                                 struct background * pba,
                                 struct perturbs * ppt,
                                 struct transfers * ptr,
                                 double tau_rec,
                                 double tau0,
                                 int * tau_size_max
                                 ) {

  int index_md;
  int index_tt;
  int tau_size_tt=0;

  *tau_size_max = 0;

  for (index_md = 0; index_md < ptr->md_size; index_md++) {

    for (index_tt = 0; index_tt < ptr->tt_size[index_md]; index_tt++) {

      class_call(transfer_source_tau_size(ppr,
                                          pba,
                                          ppt,
                                          ptr,
                                          tau_rec,
                                          tau0,
                                          index_md,
                                          index_tt,
                                          &tau_size_tt),
                 ptr->error_message,
                 ptr->error_message);

      *tau_size_max = MAX(*tau_size_max,tau_size_tt);
    }
  }

  return _SUCCESS_;
}

/**
 * the code makes a distinction between "perturbation sources"
 * (e.g. gravitational potential) and "transfer sources" (e.g. total
 * density fluctuations, obtained through the Poisson equation, and
 * observed with a given selection function).
 *
 * This routine computes the number of sampled time values for each type
 * of transfer sources.
 *
 * @param ppr                   Input : pointer to precision structure
 * @param pba                   Input : pointer to background structure
 * @param ppt                   Input : pointer to perturbation structure
 * @param ptr                   Input : pointer to transfers structure
 * @param tau_rec               Input : recombination time
 * @param tau0                  Input : time today
 * @param index_md            Input : index of the mode (scalar, tensor)
 * @param index_tt              Input : index of transfer type
 * @param tau_size              Output: pointer to number of smapled times
 * @return the error status
 */

int transfer_source_tau_size(
                             struct precision * ppr,
                             struct background * pba,
                             struct perturbs * ppt,
                             struct transfers * ptr,
                             double tau_rec,
                             double tau0,
                             int index_md,
                             int index_tt,
                             int * tau_size) {

  /* values of conformal time */
  double tau_min,tau_mean,tau_max;

  /* minimum value of index_tt */
  int index_tau_min;

  /* value of l at which limber approximation is switched on */
  int l_limber;

  /* scalar mode */
  if _scalars_ {

      /* scalar temperature */
      if ((ppt->has_cl_cmb_temperature == _TRUE_) &&
          ((index_tt == ptr->index_tt_t0) || (index_tt == ptr->index_tt_t1) || (index_tt == ptr->index_tt_t2)))
        *tau_size = ppt->tau_size;

      /* scalar polarisation */
      if ((ppt->has_cl_cmb_polarization == _TRUE_) && (index_tt == ptr->index_tt_e))
        *tau_size = ppt->tau_size;

      /* cmb lensing potential */
      if ((ppt->has_cl_cmb_lensing_potential == _TRUE_) && (index_tt == ptr->index_tt_lcmb)) {

        /* find times before recombination, that will be thrown away */
        index_tau_min=0;
        while (ppt->tau_sampling[index_tau_min]<=tau_rec) index_tau_min++;

        /* infer number of time steps after removing early times */
        *tau_size = ppt->tau_size-index_tau_min;
      }

      /* density Cl's */
      if ((ppt->has_cl_density == _TRUE_) && (index_tt >= ptr->index_tt_density) && (index_tt < ptr->index_tt_density+ppt->selection_num)) {

        /* time interval for this bin */
        class_call(transfer_selection_times(ppr,
                                            pba,
                                            ppt,
                                            ptr,
                                            index_tt-ptr->index_tt_density,
                                            &tau_min,
                                            &tau_mean,
                                            &tau_max),
                   ptr->error_message,
                   ptr->error_message);

        /* case selection=dirac */
        if (tau_min == tau_max) {
          *tau_size = 1;
        }
        /* other cases (gaussian, top-hat...) */
        else {

          /* check that selection function well sampled */
          *tau_size = (int)ppr->selection_sampling;

          /* value of l at which the code switches to Limber approximation
             (necessary for next step) */
          l_limber=ppr->l_switch_limber_for_cl_density_over_z*ppt->selection_mean[index_tt-ptr->index_tt_density];

          /* check that bessel well sampled, if not define finer sampling
             overwriting the previous one.
             One Bessel oscillations corresponds to [Delta tau]=2pi/k.
             This is minimal for largest relevant k_max,
             namely k_max=l_limber/(tau0-tau_mean).
             We need to cut the interval (tau_max-tau_min) in pieces of size
             [Delta tau]=2pi/k_max. This gives the number below.
          */
          *tau_size=MAX(*tau_size,(int)((tau_max-tau_min)/((tau0-tau_mean)/l_limber))*ppr->selection_sampling_bessel);
        }
      }

      /* galaxy lensing Cl's, differs from density Cl's since the source
         function will spread from the selection function region up to
         tau0 */
      if ((ppt->has_cl_lensing_potential == _TRUE_) && (index_tt >= ptr->index_tt_lensing) && (index_tt < ptr->index_tt_lensing+ppt->selection_num)) {

        /* time interval for this bin */
        class_call(transfer_selection_times(ppr,
                                            pba,
                                            ppt,
                                            ptr,
                                            index_tt-ptr->index_tt_lensing,
                                            &tau_min,
                                            &tau_mean,
                                            &tau_max),
                   ptr->error_message,
                   ptr->error_message);

        /* check that selection function well sampled */
        *tau_size = (int)ppr->selection_sampling;

        /* value of l at which the code switches to Limber approximation
           (necessary for next step) */
        l_limber=ppr->l_switch_limber_for_cl_density_over_z*ppt->selection_mean[index_tt-ptr->index_tt_lensing];

        /* check that bessel well sampled, if not define finer sampling
           overwriting the previous one.
           One Bessel oscillations corresponds to [Delta tau]=2pi/k.
           This is minimal for largest relevant k_max,
           namely k_max=l_limber/((tau0-tau_mean)/2).
           We need to cut the interval (tau_0-tau_min) in pieces of size
           [Delta tau]=2pi/k_max. This gives the number below.
        */
        *tau_size=MAX(*tau_size,(int)((tau0-tau_min)/((tau0-tau_mean)/2./l_limber))*ppr->selection_sampling_bessel);

      }
    }

  /* tensor mode */
  if _tensors_ {

      /* for all tensor types */
      *tau_size = ppt->tau_size;
    }

  return _SUCCESS_;
}

int transfer_compute_for_each_q(
                                struct precision * ppr,
                                struct background * pba,
                                struct perturbs * ppt,
                                struct transfers * ptr,
                                int ** tp_of_tt,
                                int index_q,
                                int tau_size_max,
                                double tau_rec,
                                double *** sources_spline,
                                struct transfer_workspace * ptw
                                ) {

  /** Summary: */

  /** - define local variables */

  /* running index for modes */
  int index_md;
  /* running index for initial conditions */
  int index_ic;
  /* running index for transfer types */
  int index_tt;
  /* running index for multipoles */
  int index_l;

  /* we deal with workspaces, i.e. with contiguous memory zones (one
     per thread) containing various fields used by the integration
     routine */

  /* - first workspace field: perturbation source interpolated from perturbation stucture */
  double * interpolated_sources;

  /* - second workspace field: list of tau0-tau values, tau0_minus_tau[index_tau] */
  double * tau0_minus_tau;

  /* - third workspace field: list of trapezoidal weights for integration over tau */
  double * w_trapz;

  /* - fourth workspace field, containing just a double: number of time values */
  int * tau_size;

  /* - fifth workspace field, identical to above interpolated sources:
     sources[index_tau] */
  double * sources;

  /** - for a given l, maximum value of k such that we can convolve
      the source with Bessel functions j_l(x) without reaching x_max */
  double q_max_bessel;

  /* a value of index_type */
  int previous_type;

  double l;

  short neglect;

  /** store the sources in the workspace and define all
      fields in this workspace */
  interpolated_sources = ptw->interpolated_sources;
  tau0_minus_tau = ptw->tau0_minus_tau;
  w_trapz  = ptw->w_trapz;
  tau_size = &(ptw->tau_size);
  sources = ptw->sources;

  /** - loop over all modes. For each mode: */

  for (index_md = 0; index_md < ptr->md_size; index_md++) {

    /** - loop over initial conditions. For each of them: */

    for (index_ic = 0; index_ic < ppt->ic_size[index_md]; index_ic++) {

      /* initialize the previous type index */
      previous_type=-1;

      /** - loop over types. For each of them: */

      for (index_tt = 0; index_tt < ptr->tt_size[index_md]; index_tt++) {

        /** check if we must now deal with a new source with a
            new index ppt->index_type. If yes, interpolate it at the
            right values of k. */

        if (tp_of_tt[index_md][index_tt] != previous_type) {

          class_call(transfer_interpolate_sources(ppt,
                                                  ptr,
                                                  index_q,
                                                  index_md,
                                                  index_ic,
                                                  tp_of_tt[index_md][index_tt],
                                                  sources_spline[index_md][index_ic * ppt->tp_size[index_md] + tp_of_tt[index_md][index_tt]],
                                                  interpolated_sources),
                     ptr->error_message,
                     ptr->error_message);
        }

        previous_type = tp_of_tt[index_md][index_tt];

        /* the code makes a distinction between "perturbation
           sources" (e.g. gravitational potential) and "transfer
           sources" (e.g. total density fluctuations, obtained
           through the Poisson equation, and observed with a given
           selection function).

           The next routine computes the transfer source given the
           interpolated perturbation source, and copies it in the
           workspace. */

        class_call(transfer_sources(ppr,
                                    pba,
                                    ppt,
                                    ptr,
                                    interpolated_sources,
                                    tau_rec,
                                    index_q,
                                    index_md,
                                    index_tt,
                                    sources,
                                    tau0_minus_tau,
                                    w_trapz,
                                    tau_size),
                   ptr->error_message,
                   ptr->error_message);

        /* now that the array of times tau0_minus_tau is known, we can
           infer the arry of radial coordinates r(tau0_minus_tau) as well as a
           few other quantities related by trigonometric functions */

        class_call(transfer_radial_coordinates(ptr,ptw,index_md,index_q),
                   ptr->error_message,
                   ptr->error_message);

        for (index_l = 0; index_l < ptr->l_size[index_md]; index_l++) {

          l = (double)ptr->l[index_l];

          /* neglect transfer function when l is much smaller than k*tau0 */
          class_call(transfer_can_be_neglected(ppr,
                                               ppt,
                                               ptr,
                                               index_md,
                                               index_ic,
                                               index_tt,
                                               (pba->conformal_age-tau_rec)*ptr->angular_rescaling,
                                               ptr->q[index_q],
                                               l,
                                               &neglect),
                     ptr->error_message,
                     ptr->error_message);

          /* for K>0 (closed), transfer functions only defined for l<nu */
          if ((ptw->sgnK == 1) && (ptr->l[index_l] >= (int)(ptr->q[index_q]/sqrt(ptw->K)+0.2))) {
            neglect = _TRUE_;
          }
          /* This would maybe go into transfer_can_be_neglected later: */
          if ((ptw->sgnK != 0) && (index_l>=ptw->HIS.l_size) && (index_q < ptr->index_q_flat_approximation)) {
            neglect = _TRUE_;
          }
          if (neglect == _TRUE_) {

            ptr->transfer[index_md][((index_ic * ptr->tt_size[index_md] + index_tt)
                                     * ptr->l_size[index_md] + index_l)
                                    * ptr->q_size + index_q] = 0.;
          }
          else {

            /* for a given l, maximum value of k such that we can
               convolve the source with Bessel functions j_l(x)
               without reaching x_max (this is relevant in the flat
               case when the bessels are compiuted with the old bessel
               module. otherwise this condition is guaranteed by the
               choice of proper xmax when computing bessels) */
            if (ptw->sgnK == 0) {
              q_max_bessel = ptw->pBIS->x[ptw->pBIS->x_size-1]/tau0_minus_tau[0];
            }
            else {
              q_max_bessel = ptr->q[ptr->q_size-1];
            }

            /* neglect late time CMB sources when l is above threshold */
            class_call(transfer_late_source_can_be_neglected(ppr,
                                                             ppt,
                                                             ptr,
                                                             index_md,
                                                             index_tt,
                                                             l,
                                                             &(ptw->neglect_late_source)),
                       ptr->error_message,
                       ptr->error_message);

            /* compute the transfer function for this l */
            class_call(transfer_compute_for_each_l(
                                                   ptw,
                                                   ppr,
                                                   ppt,
                                                   ptr,
                                                   index_q,
                                                   index_md,
                                                   index_ic,
                                                   index_tt,
                                                   index_l,
                                                   l,
                                                   q_max_bessel
                                                   ),
                       ptr->error_message,
                       ptr->error_message);
          }

        } /* end of loop over l */

      } /* end of loop over type */

    } /* end of loop over initial condition */

  } /* end of loop over mode */

  return _SUCCESS_;

}

int transfer_radial_coordinates(
                                struct transfers * ptr,
                                struct transfer_workspace * ptw,
                                int index_md,
                                int index_q
                                ) {

  int index_tau;
  double sqrt_absK=0.;

  switch (ptw->sgnK){
  case 1:
    sqrt_absK = sqrt(ptw->K);
    for (index_tau=0; index_tau < ptw->tau_size; index_tau++) {
      ptw->chi[index_tau] = sqrt_absK*ptw->tau0_minus_tau[index_tau];
      ptw->cscKgen[index_tau] = sqrt_absK/ptr->k[index_md][index_q]/sin(ptw->chi[index_tau]);
      ptw->cotKgen[index_tau] = ptw->cscKgen[index_tau]*cos(ptw->chi[index_tau]);
    }
    break;
  case 0:
    for (index_tau=0; index_tau < ptw->tau_size; index_tau++) {
      ptw->chi[index_tau] = ptr->k[index_md][index_q] * ptw->tau0_minus_tau[index_tau];
      ptw->cscKgen[index_tau] = 1.0/ptw->chi[index_tau];
      ptw->cotKgen[index_tau] = 1.0/ptw->chi[index_tau];
    }
    break;
  case -1:
    sqrt_absK = sqrt(-ptw->K);
    for (index_tau=0; index_tau < ptw->tau_size; index_tau++) {
      ptw->chi[index_tau] = sqrt_absK*ptw->tau0_minus_tau[index_tau];
      ptw->cscKgen[index_tau] = sqrt_absK/ptr->k[index_md][index_q]/sinh(ptw->chi[index_tau]);
      ptw->cotKgen[index_tau] = ptw->cscKgen[index_tau]*cosh(ptw->chi[index_tau]);
    }
    break;
  }

  return _SUCCESS_;
}


/**
 * This routine interpolates sources \f$ S(k, \tau) \f$ for each mode,
 * initial condition and type (of perturbation module), to get them at
 * the right values of k, using the spline interpolation method.
 *
 * @param ppt                   Input : pointer to perturbation structure
 * @param ptr                   Input : pointer to transfers structure
 * @param index_md            Input : index of mode
 * @param index_ic              Input : index of initial condition
 * @param index_type            Input : index of type of source (in perturbation module)
 * @param source_spline         Output: array of second derivative of sources (filled here but allocated in transfer_init() to avoid numerous reallocation)
 * @param interpolated_sources  Output: array of interpolated sources (filled here but allocated in transfer_init() to avoid numerous reallocation)
 * @return the error status
 */

int transfer_interpolate_sources(
                                 struct perturbs * ppt,
                                 struct transfers * ptr,
                                 int index_q,
                                 int index_md,
                                 int index_ic,
                                 int index_type,
                                 double * source_spline, /* array with argument source_spline[index_tau*ppt->k_size[index_md]+index_k] (must be allocated) */
                                 double * interpolated_sources /* array with argument interpolated_sources[index_q*ppt->tau_size+index_tau] (must be allocated) */
                                 ) {

  /** Summary: */

  /** - define local variables */

  /* index running on k values in the original source array */
  int index_k;

  /* index running on time */
  int index_tau;

  /* variables used for spline interpolation algorithm */
  double h, a, b;

  /** - find second derivative of original sources with respect to k
      in view of spline interpolation */
  /*
    class_call(array_spline_table_columns(ppt->k,
    ppt->k_size,
    ppt->sources[index_md][index_ic * ppt->tp_size[index_md] + index_type],
    ppt->tau_size,
    source_spline,
    _SPLINE_EST_DERIV_,
    ptr->error_message),
    ptr->error_message,
    ptr->error_message);
  */

  /** - interpolate at each k value using the usual
      spline interpolation algorithm. */

  index_k = 0;
  h = ppt->k[index_k+1] - ppt->k[index_k];

  while (((index_k+1) < ppt->k_size) &&
         (ppt->k[index_k+1] <
          ptr->k[index_md][index_q])) {
    index_k++;
    h = ppt->k[index_k+1] - ppt->k[index_k];
  }

  class_test(h==0.,
             ptr->error_message,
             "stop to avoid division by zero");

  b = (ptr->k[index_md][index_q] - ppt->k[index_k])/h;
  a = 1.-b;

  for (index_tau = 0; index_tau < ppt->tau_size; index_tau++) {

    interpolated_sources[index_tau] =
      a * ppt->sources[index_md]
      [index_ic * ppt->tp_size[index_md] + index_type]
      [index_tau*ppt->k_size+index_k]
      + b * ppt->sources[index_md]
      [index_ic * ppt->tp_size[index_md] + index_type]
      [index_tau*ppt->k_size+index_k+1]
      + ((a*a*a-a) * source_spline[index_tau*ppt->k_size+index_k]
         +(b*b*b-b) * source_spline[index_tau*ppt->k_size+index_k+1])*h*h/6.0;

  }

  return _SUCCESS_;

}

/**
 * the code makes a distinction between "perturbation sources"
 * (e.g. gravitational potential) and "transfer sources" (e.g. total
 * density fluctuations, obtained through the Poisson equation, and
 * observed with a given selection function).
 *
 * This routine computes the transfer source given the interpolated
 * perturbation source, and copies it in the workspace.
 *
 * @param ppr                   Input : pointer to precision structure
 * @param pba                   Input : pointer to background structure
 * @param ppt                   Input : pointer to perturbation structure
 * @param ptr                   Input : pointer to transfers structure
 * @param interpolated_sources  Input : interpolated perturbation source
 * @param tau_rec               Input : recombination time
 * @param index_md            Input : index of mode
 * @param index_tt              Input : index of type of (transfer) source
 * @param sources               Output: transfer source
 * @param tau0_minus_tau        Output: values of (tau0-tau) at which source are sample
 * @param w_trapz               Output: trapezoidal weights for integration over tau
 * @param tau_size_double       Output: pointer to size of previous two arrays, converted to double
 * @return the error status
 */

int transfer_sources(
                     struct precision * ppr,
                     struct background * pba,
                     struct perturbs * ppt,
                     struct transfers * ptr,
                     double * interpolated_sources,
                     double tau_rec,
                     int index_q,
                     int index_md,
                     int index_tt,
                     double * sources,
                     double * tau0_minus_tau,
                     double * w_trapz,
                     int * tau_size_out
                     )  {

  /** Summary: */

  /** - define local variables */

  /* index running on time */
  int index_tau;

  /* bin for computation of cl_density */
  int bin;

  /* number of tau values */
  int tau_size;

  /* minimum tau index kept in transfer sources */
  int index_tau_min;

  /* for calling background_at_eta */
  int last_index;
  double * pvecback = NULL;

  /* conformal time */
  double tau, tau0;

  /* rescaling factor depending on the background at a given time */
  double rescaling;

  /* flag: is there any difference between the perturbation and transfer source? */
  short redefine_source;

  /* array of selection function values at different times */
  double * selection;

  /* array of time sampling for lensing source selection function */
  double * tau0_minus_tau_lensing_sources;

  /* trapezoidal weights for lensing source selection function */
  double * w_trapz_lensing_sources;

  /* index running on time in previous two arrays */
  int index_tau_sources;

  /* number of time values in previous two arrays */
  int tau_sources_size;

  /* in which cases are perturbation and transfer sources are different?
     I.e., in which case do we need to mutiply the sources by some
     background and/or window function, and eventually to resample it,
     or redfine its time limits? */

  redefine_source = _FALSE_;

  if _scalars_ {

      /* cmb lensing potential */
      if ((ppt->has_cl_cmb_lensing_potential == _TRUE_) && (index_tt == ptr->index_tt_lcmb))
        redefine_source = _TRUE_;

      /* density Cl's */
      if ((ppt->has_cl_density == _TRUE_) && (index_tt >= ptr->index_tt_density) && (index_tt < ptr->index_tt_density+ppt->selection_num))
        redefine_source = _TRUE_;

      /* galaxy lensing potential */
      if ((ppt->has_cl_lensing_potential == _TRUE_) && (index_tt >= ptr->index_tt_lensing) && (index_tt < ptr->index_tt_lensing+ppt->selection_num))
        redefine_source = _TRUE_;

    }

  /* conformal time today */
  tau0 = pba->conformal_age;

  /* case where we need to redefine by a window function (or any
     function of the background and of k) */
  if (redefine_source == _TRUE_) {

    class_call(transfer_source_tau_size(ppr,
                                        pba,
                                        ppt,
                                        ptr,
                                        tau_rec,
                                        tau0,
                                        index_md,
                                        index_tt,
                                        &tau_size),
               ptr->error_message,
               ptr->error_message);

    if _scalars_ {

        /* lensing source: throw away times before recombuination, and multiply psi by window function */

        if ((ppt->has_cl_cmb_lensing_potential == _TRUE_) && (index_tt == ptr->index_tt_lcmb)) {

          /* first time step after removing early times */
          index_tau_min =  ppt->tau_size - tau_size;

          /* loop over time and rescale */
          for (index_tau = index_tau_min; index_tau < ppt->tau_size; index_tau++) {

            /* conformal time */
            tau = ppt->tau_sampling[index_tau];

            /* lensing source =  - 2 W(tau) psi(k,tau) Heaviside(tau-tau_rec)
               with
               psi = (newtonian) gravitationnal potential
               W = (tau-tau_rec)/(tau_0-tau)/(tau_0-tau_rec)
               H(x) = Heaviside
               (in tau = tau_0, set source = 0 to avoid division by zero;
               regulated anyway by Bessel).
            */

            if (index_tau == ppt->tau_size-1) {
              rescaling=0.;
            }
            else {
              rescaling = -2.*(tau-tau_rec)/(tau0-tau)/(tau0-tau_rec);
            }

            /* copy from input array to output array */
            sources[index_tau-index_tau_min] =
              interpolated_sources[index_tau]
              * rescaling
              * ptr->lcmb_rescale
              * pow(ptr->k[index_md][index_q]/ptr->lcmb_pivot,ptr->lcmb_tilt);

            /* store value of (tau0-tau) */
            tau0_minus_tau[index_tau-index_tau_min] = tau0 - tau;

          }

          /* Compute trapezoidal weights for integration over tau */
          class_call(array_trapezoidal_mweights(tau0_minus_tau,
                                                tau_size,
                                                w_trapz,
                                                ptr->error_message),
                     ptr->error_message,
                     ptr->error_message);
        }

        /* density source: redefine the time sampling, multiply by
           coefficient of Poisson equation, and multiply by selection
           function */

        if ((ppt->has_cl_density == _TRUE_) && (index_tt >= ptr->index_tt_density) && (index_tt < ptr->index_tt_density+ppt->selection_num)) {

          /* bin number associated to particular redshift bin and selection function */
          bin=index_tt-ptr->index_tt_density;

          /* allocate temporary arrays for storing sources and for calling background */
          class_alloc(selection,tau_size*sizeof(double),ptr->error_message);
          class_alloc(pvecback,pba->bg_size*sizeof(double),ptr->error_message);

          /* redefine the time sampling */
          class_call(transfer_selection_sampling(ppr,
                                                 pba,
                                                 ppt,
                                                 ptr,
                                                 bin,
                                                 tau0_minus_tau,
                                                 tau_size),
                     ptr->error_message,
                     ptr->error_message);

          /* resample the source at those times */
          class_call(transfer_source_resample(ppr,
                                              pba,
                                              ppt,
                                              ptr,
                                              bin,
                                              tau0_minus_tau,
                                              tau_size,
                                              index_md,
                                              tau0,
                                              interpolated_sources,
                                              sources),
                     ptr->error_message,
                     ptr->error_message);

          /* Compute trapezoidal weights for integration over tau */
          class_call(array_trapezoidal_mweights(tau0_minus_tau,
                                                tau_size,
                                                w_trapz,
                                                ptr->error_message),
                     ptr->error_message,
                     ptr->error_message);

          /* compute values of selection function at sampled values of tau */
          class_call(transfer_selection_compute(ppr,
                                                pba,
                                                ppt,
                                                ptr,
                                                selection,
                                                tau0_minus_tau,
                                                w_trapz,
                                                tau_size,
                                                pvecback,
                                                tau0,
                                                bin),
                     ptr->error_message,
                     ptr->error_message);

          /* loop over time and rescale */
          for (index_tau = 0; index_tau < tau_size; index_tau++) {

            /* conformal time */
            tau = tau0 - tau0_minus_tau[index_tau];

            /* corresponding background quantities */
            class_call(background_at_tau(pba,
                                         tau,
                                         pba->long_info,
                                         pba->inter_normal,
                                         &last_index,
                                         pvecback),
                       pba->error_message,
                       ptr->error_message);

            /* matter density source =  - [- (dz/dtau) W(z)] * 2/(3 Omega_m(tau) H^2(tau)) * (k/a)^2 psi(k,tau)
               =  - W(tau) * 2/(3 Omega_m(tau) H^2(tau)) * (k/a)^2 psi(k,tau)
               with
               psi = (newtonian) gravitationnal potential
               W(z) = redshift space selection function = dN/dz
               W(tau) = same wrt conformal time = dN/dtau
               (in tau = tau_0, set source = 0 to avoid division by zero;
               regulated anyway by Bessel).
            */

            rescaling = selection[index_tau]
              *(-2.)/3./pvecback[pba->index_bg_Omega_m]/pvecback[pba->index_bg_H]
              /pvecback[pba->index_bg_H]/pow(pvecback[pba->index_bg_a],2);

            sources[index_tau] *= rescaling*pow(ptr->k[index_md][index_q],2);
          }

          /* deallocate temporary arrays */
          free(pvecback);
          free(selection);
        }

        /* lensing potential: eliminate early times, and multiply by selection
           function */

        if ((ppt->has_cl_lensing_potential == _TRUE_) && (index_tt >= ptr->index_tt_lensing) && (index_tt < ptr->index_tt_lensing+ppt->selection_num)) {

          /* bin number associated to particular redshift bin and selection function */
          bin=index_tt-ptr->index_tt_lensing;

          /* allocate temporary arrays for storing sources and for calling background */
          class_alloc(pvecback,
                      pba->bg_size*sizeof(double),
                      ptr->error_message);

          /* dirac case */
          if (ppt->selection == dirac) {
            tau_sources_size=1;
          }
          /* other cases (gaussian, tophat...) */
          else {
            tau_sources_size=ppr->selection_sampling;
          }

          class_alloc(selection,
                      tau_sources_size*sizeof(double),
                      ptr->error_message);

          class_alloc(tau0_minus_tau_lensing_sources,
                      tau_sources_size*sizeof(double),
                      ptr->error_message);

          class_alloc(w_trapz_lensing_sources,
                      tau_sources_size*sizeof(double),
                      ptr->error_message);

          /* time sampling for source selection function */
          class_call(transfer_selection_sampling(ppr,
                                                 pba,
                                                 ppt,
                                                 ptr,
                                                 bin,
                                                 tau0_minus_tau_lensing_sources,
                                                 tau_sources_size),
                     ptr->error_message,
                     ptr->error_message);

          /* Compute trapezoidal weights for integration over tau */
          class_call(array_trapezoidal_mweights(tau0_minus_tau_lensing_sources,
                                                tau_sources_size,
                                                w_trapz_lensing_sources,
                                                ptr->error_message),
                     ptr->error_message,
                     ptr->error_message);

          /* compute values of selection function at sampled values of tau */
          class_call(transfer_selection_compute(ppr,
                                                pba,
                                                ppt,
                                                ptr,
                                                selection,
                                                tau0_minus_tau_lensing_sources,
                                                w_trapz_lensing_sources,
                                                tau_sources_size,
                                                pvecback,
                                                tau0,
                                                bin),
                     ptr->error_message,
                     ptr->error_message);

          /* redefine the time sampling */
          class_call(transfer_lensing_sampling(ppr,
                                               pba,
                                               ppt,
                                               ptr,
                                               bin,
                                               tau0,
                                               tau0_minus_tau,
                                               tau_size),
                     ptr->error_message,
                     ptr->error_message);

          /* resample the source at those times */
          class_call(transfer_source_resample(ppr,
                                              pba,
                                              ppt,
                                              ptr,
                                              bin,
                                              tau0_minus_tau,
                                              tau_size,
                                              index_md,
                                              tau0,
                                              interpolated_sources,
                                              sources),
                     ptr->error_message,
                     ptr->error_message);

          /* Compute trapezoidal weights for integration over tau */
          class_call(array_trapezoidal_mweights(tau0_minus_tau,
                                                tau_size,
                                                w_trapz,
                                                ptr->error_message),
                     ptr->error_message,
                     ptr->error_message);

          /* loop over time and rescale */
          for (index_tau = 0; index_tau < tau_size; index_tau++) {

            /* lensing source =  - 2 W(tau) psi(k,tau) Heaviside(tau-tau_rec)
               with
               psi = (newtonian) gravitationnal potential
               W = (tau-tau_rec)/(tau_0-tau)/(tau_0-tau_rec)
               H(x) = Heaviside
               (in tau = tau_0, set source = 0 to avoid division by zero;
               regulated anyway by Bessel).
            */

            if (index_tau == tau_size-1) {
              rescaling=0.;
            }
            else {

              rescaling = 0.;

              for (index_tau_sources=0;
                   index_tau_sources < tau_sources_size;
                   index_tau_sources++) {

                /* condition for excluding from the sum the sources located in z=zero */
                if ((tau0_minus_tau_lensing_sources[index_tau_sources] > 0.) && (tau0_minus_tau_lensing_sources[index_tau_sources]-tau0_minus_tau[index_tau] > 0.)) {

                  rescaling +=
                    -2.*(tau0_minus_tau_lensing_sources[index_tau_sources]-tau0_minus_tau[index_tau])
                    /tau0_minus_tau[index_tau]
                    /tau0_minus_tau_lensing_sources[index_tau_sources]
                    * selection[index_tau_sources]
                    * w_trapz_lensing_sources[index_tau_sources];
                }
              }

              rescaling /= 2.;

            }

            /* copy from input array to output array */
            sources[index_tau] *= rescaling;

          }

          /* deallocate temporary arrays */
          free(pvecback);
          free(selection);
          free(tau0_minus_tau_lensing_sources);
          free(w_trapz_lensing_sources);

        }
      }
  }

  /* case where we do not need to redefine */

  else {

    /* number of sampled time values */
    tau_size = ppt->tau_size;

    /* plain copy from input array to output array */
    memcpy(sources,
           interpolated_sources,
           ppt->tau_size*sizeof(double));

    /* store values of (tau0-tau) */
    for (index_tau=0; index_tau < ppt->tau_size; index_tau++) {
      tau0_minus_tau[index_tau] = tau0 - ppt->tau_sampling[index_tau];
    }

    /* Compute trapezoidal weights for integration over tau */
    class_call(array_trapezoidal_mweights(tau0_minus_tau,
                                          tau_size,
                                          w_trapz,
                                          ptr->error_message),
               ptr->error_message,
               ptr->error_message);
  }

  /* return tau_size value that will be stored in the workspace (the
     workspace wants a double) */

  *tau_size_out = tau_size;

  return _SUCCESS_;

}

/**
 * infer delta_tau array from tau0_minus_tau array (will be used in
 * transfer_integrate for a fast trapezoidal integration
 *
 * @param ptr                   Input: pointer to transfers structure
 * @param tau0_minus_tau        Input: values of (tau0-tau) at which source are sample
 * @param tau_size              Input: size of previous array
 * @param delta_tau             Output: corresponding values delta_tau
 * @return the error status
 */

int transfer_integration_time_steps(
                                    struct transfers * ptr,
                                    double * tau0_minus_tau,
                                    int tau_size,
                                    double * delta_tau
                                    ) {

  /* running index on time */
  int index_tau;

  /* case selection = dirac */
  if (tau_size == 1) {
    delta_tau[0] = 2.; // factor 2 corrects for dibision by two occuring by convention in all our trapezoidal integrations
  }
  /* other cases */
  else {

    /* first value */
    delta_tau[0] = tau0_minus_tau[0]-tau0_minus_tau[1];

    /* intermediate values */
    for (index_tau=1; index_tau < tau_size-1; index_tau++)
      delta_tau[index_tau] = tau0_minus_tau[index_tau-1]-tau0_minus_tau[index_tau+1];

    /* last value */
    delta_tau[tau_size-1] = tau0_minus_tau[tau_size-2]-tau0_minus_tau[tau_size-1];

  }

  return _SUCCESS_;

}

/**
 * arbitrarily normalized selection function dN/dz(z,bin)
 *
 * @param ppt                   Input : pointer to perturbation structure
 * @param ptr                   Input : pointer to transfers structure
 * @param bin                   Input : redshift bin number
 * @param z                     Input : one value of redshift
 * @param selection             Output: pointer to selection function
 * @return the error status
 */

int transfer_selection_function(
                                struct precision * ppr,
                                struct perturbs * ppt,
                                struct transfers * ptr,
                                int bin,
                                double z,
                                double * selection) {

  double x;

  /* trivial dirac case */
  if (ppt->selection==dirac) {

    *selection=1.;

    return _SUCCESS_;
  }

  /* difference between z and the bin center (we can take the absolute
     value as long as all selection functions are symmetric around
     x=0) */
  x=fabs(z-ppt->selection_mean[bin]);

  /* gaussian case (the function is anyway normalized later
     automatically, but could not resist to normalize it already
     here) */
  if (ppt->selection==gaussian) {

    *selection = exp(-0.5*pow(x/ppt->selection_width[bin],2))
      /ppt->selection_width[bin]/sqrt(2.*_PI_);

    return _SUCCESS_;
  }

  /* top-hat case, with smoothed edges. The problem with sharp edges
     is that the final result will be affected by random
     noise. Indeed, the values of k at which the transfer functions
     Delta_l(k) are sampled will never coicide with the actual edges
     of the true transfer function (computed with or even without the
     Limber approximation). Hence the integral Cl=\int dk
     Delta_l(k)**2 (...) will be unprecise and will fluctuate randomly
     with the resolution along k. With smooth edges, the problemeis
     sloved, and the final Cls become mildly dependent on the
     resolution along k. */
  if (ppt->selection==tophat) {

    /* selection function, centered on z=mean (i.e. on x=0), equal to
       one around x=0, with tanh step centered on x=width, of width
       delta x = 0.1*width
    */
    *selection=(1.-tanh((x-ppt->selection_width[bin])/(ppr->selection_tophat_edge*ppt->selection_width[bin])))/2.;

    return _SUCCESS_;
  }

  /* get here only if selection type was recognized */
  class_stop(ptr->error_message,
             "invalid choice of selection function");

  return _SUCCESS_;
}

/**
 * for sources that need to be mutiplied by a selection function,
 * redefine a finer time sampling in a small range
 *
 * @param ppr                   Input : pointer to precision structure
 * @param pba                   Input : pointer to background structure
 * @param ppt                   Input : pointer to perturbation structure
 * @param ptr                   Input : pointer to transfers structure
 * @param bin                   Input : redshift bin number
 * @param tau0_minus_tau        Output: values of (tau0-tau) at which source are sample
 * @param tau_size              Output: pointer to size of previous array
 * @param index_md            Input : index of mode
 * @param tau0                  Input : time today
 * @param interpolated_sources  Input : interpolated perturbation source
 * @param sources               Output: resampled transfer source
 * @return the error status
 */

int transfer_selection_sampling(
                                struct precision * ppr,
                                struct background * pba,
                                struct perturbs * ppt,
                                struct transfers * ptr,
                                int bin,
                                double * tau0_minus_tau,
                                int tau_size) {

  /* running index on time */
  int index_tau;

  /* minimum and maximal value of time in new sampled interval */
  double tau_min,tau_mean,tau_max;

  /* time interval for this bin */
  class_call(transfer_selection_times(ppr,
                                      pba,
                                      ppt,
                                      ptr,
                                      bin,
                                      &tau_min,
                                      &tau_mean,
                                      &tau_max),
             ptr->error_message,
             ptr->error_message);

  /* case selection == dirac */
  if (tau_min == tau_max) {
    class_test(tau_size !=1,
               ptr->error_message,
               "for Dirac selection function tau_size should be 1, not %d",tau_size);
    tau0_minus_tau[0] = pba->conformal_age - tau_mean;
  }
  /* for other cases (gaussian, tophat...) define new sampled values
     of (tau0-tau) with even spacing */
  else {
    for (index_tau=0; index_tau<tau_size; index_tau++) {
      tau0_minus_tau[index_tau]=pba->conformal_age-tau_min-((double)index_tau)/((double)tau_size-1.)*(tau_max-tau_min);
    }
  }

  return _SUCCESS_;

}

/**
 * for lensing sources that need to be convolved with a selection
 * function, redefine the sampling within the range extending from the
 * tau_min of the selection function up to tau0
 *
 * @param ppr                   Input : pointer to precision structure
 * @param pba                   Input : pointer to background structure
 * @param ppt                   Input : pointer to perturbation structure
 * @param ptr                   Input : pointer to transfers structure
 * @param bin                   Input : redshift bin number
 * @param tau0_minus_tau        Output: values of (tau0-tau) at which source are sample
 * @param tau_size              Output: pointer to size of previous array
 * @param index_md            Input : index of mode
 * @param tau0                  Input : time today
 * @param interpolated_sources  Input : interpolated perturbation source
 * @param sources               Output: resampled transfer source
 * @return the error status
 */

int transfer_lensing_sampling(
                              struct precision * ppr,
                              struct background * pba,
                              struct perturbs * ppt,
                              struct transfers * ptr,
                              int bin,
                              double tau0,
                              double * tau0_minus_tau,
                              int tau_size) {

  /* running index on time */
  int index_tau;

  /* minimum and maximal value of time in new sampled interval */
  double tau_min,tau_mean,tau_max;

  /* time interval for this bin */
  class_call(transfer_selection_times(ppr,
                                      pba,
                                      ppt,
                                      ptr,
                                      bin,
                                      &tau_min,
                                      &tau_mean,
                                      &tau_max),
             ptr->error_message,
             ptr->error_message);

  for (index_tau=0; index_tau<tau_size; index_tau++) {
    //tau0_minus_tau[index_tau]=pba->conformal_age-tau_min-((double)index_tau)/((double)tau_size-1.)*(tau0-tau_min);
    tau0_minus_tau[index_tau]=((double)(tau_size-1-index_tau))/((double)(tau_size-1))*(tau0-tau_min);
  }

  return _SUCCESS_;

}


/**
 * for sources that need to be mutiplied by a selection function,
 * redefine a finer time sampling in a small range, and resample the
 * perturbation sources at the new value by linear interpolation
 *
 * @param ppr                   Input : pointer to precision structure
 * @param pba                   Input : pointer to background structure
 * @param ppt                   Input : pointer to perturbation structure
 * @param ptr                   Input : pointer to transfers structure
 * @param bin                   Input : redshift bin number
 * @param tau0_minus_tau        Output: values of (tau0-tau) at which source are sample
 * @param tau_size              Output: pointer to size of previous array
 * @param index_md            Input : index of mode
 * @param tau0                  Input : time today
 * @param interpolated_sources  Input : interpolated perturbation source
 * @param sources               Output: resampled transfer source
 * @return the error status
 */

int transfer_source_resample(
                             struct precision * ppr,
                             struct background * pba,
                             struct perturbs * ppt,
                             struct transfers * ptr,
                             int bin,
                             double * tau0_minus_tau,
                             int tau_size,
                             int index_md,
                             double tau0,
                             double * interpolated_sources,
                             double * sources) {

  /* running index on time */
  int index_tau;

  /* array of values of source */
  double * source_at_tau;

  /* array of source values for a given time and for all k's */
  class_alloc(source_at_tau,
              sizeof(double),
              ptr->error_message);

  /* interpolate the sources linearily at the new time values */
  for (index_tau=0; index_tau<tau_size; index_tau++) {

    class_call(array_interpolate_two(ppt->tau_sampling,
                                     1,
                                     0,
                                     interpolated_sources,
                                     1,
                                     ppt->tau_size,
                                     tau0-tau0_minus_tau[index_tau],
                                     source_at_tau,
                                     1,
                                     ptr->error_message),
               ptr->error_message,
               ptr->error_message);

    /* copy the new values in the output sources array */
    sources[index_tau] = source_at_tau[0];
  }

  /* deallocate the temporary array */
  free(source_at_tau);

  return _SUCCESS_;

}

/**
 * for each selection function, compute the min, mean and max values
 * of conformal time (associated to the min, mean and max values of
 * redshift specified by the user)
 *
 * @param ppr                   Input : pointer to precision structure
 * @param pba                   Input : pointer to background structure
 * @param ppt                   Input : pointer to perturbation structure
 * @param ptr                   Input : pointer to transfers structure
 * @param bin                   Input : redshift bin number
 * @param tau_min               Output: smallest time in the selection interval
 * @param tau_mean              Output: time corresponding to z_mean
 * @param tau_max               Output: largest time in the selection interval
 * @return the error status
 */

int transfer_selection_times(
                             struct precision * ppr,
                             struct background * pba,
                             struct perturbs * ppt,
                             struct transfers * ptr,
                             int bin,
                             double * tau_min,
                             double * tau_mean,
                             double * tau_max) {

  /* a value of redshift */
  double z=0.;

  /* lower edge of time interval for this bin */

  if (ppt->selection==gaussian) {
    z = ppt->selection_mean[bin]+ppt->selection_width[bin]*ppr->selection_cut_at_sigma;
  }
  if (ppt->selection==tophat) {
    z = ppt->selection_mean[bin]+(1.+ppr->selection_cut_at_sigma*ppr->selection_tophat_edge)*ppt->selection_width[bin];
  }
  if (ppt->selection==dirac) {
    z = ppt->selection_mean[bin];
  }

  class_call(background_tau_of_z(pba,
                                 z,
                                 tau_min),
             pba->error_message,
             ppt->error_message);

  /* higher edge of time interval for this bin */

  if (ppt->selection==gaussian) {
    z = MAX(ppt->selection_mean[bin]-ppt->selection_width[bin]*ppr->selection_cut_at_sigma,0.);
  }
  if (ppt->selection==tophat) {
    z = MAX(ppt->selection_mean[bin]-(1.+ppr->selection_cut_at_sigma*ppr->selection_tophat_edge)*ppt->selection_width[bin],0.);
  }
  if (ppt->selection==dirac) {
    z = ppt->selection_mean[bin];
  }

  class_call(background_tau_of_z(pba,
                                 z,
                                 tau_max),
             pba->error_message,
             ppt->error_message);

  /* central value of time interval for this bin */

  z = MAX(ppt->selection_mean[bin],0.);

  class_call(background_tau_of_z(pba,
                                 z,
                                 tau_mean),
             pba->error_message,
             ppt->error_message);

  return _SUCCESS_;

}

/**
 * compute and normalise selection function for a set of time values
 *
 *
 * @param pba                   Input : pointer to background structure
 * @param ppt                   Input : pointer to perturbation structure
 * @param ptr                   Input : pointer to transfers structure
 * @param selection             Output: normalized selection function
 * @param tau0_minus_tau        Input : values of (tau0-tau) at which source are sample
 * @param w_trapz               Input : trapezoidal weights for integration over tau
 * @param tau_size              Input : size of previous two arrays
 * @param pvecback              Input : allocated array of background values
 * @param tau_0                 Input : time today
 * @param bin                   Input : redshift bin number
 * @return the error status
 */

int transfer_selection_compute(
                               struct precision * ppr,
                               struct background * pba,
                               struct perturbs * ppt,
                               struct transfers * ptr,
                               double * selection,
                               double * tau0_minus_tau,
                               double * w_trapz,
                               int tau_size,
                               double * pvecback,
                               double tau0,
                               int bin) {

  /* running index over time */
  int index_tau;

  /* running value of time */
  double tau;

  /* used for normalizing the selection to one */
  double norm;

  /* used for calling background_at_tau() */
  int last_index;

  /* runnign value of redshift */
  double z;

  /* loop over time */
  for (index_tau = 0; index_tau < tau_size; index_tau++) {

    /* running value of time */
    tau = tau0 - tau0_minus_tau[index_tau];

    /* get background quantitites at this time */
    class_call(background_at_tau(pba,
                                 tau,
                                 pba->long_info,
                                 pba->inter_normal,
                                 &last_index,
                                 pvecback),
               pba->error_message,
               ptr->error_message);

    /* infer redhsift */
    z = pba->a_today/pvecback[pba->index_bg_a]-1.;

    /* get corresponding dN/dz(z,bin) */
    class_call(transfer_selection_function(ppr,
                                           ppt,
                                           ptr,
                                           bin,
                                           z,
                                           &(selection[index_tau])),
               ptr->error_message,
               ptr->error_message);

    /* get corresponding dN/dtau = dN/dz * dz/dtau = dN/dz * H */
    selection[index_tau] *= pvecback[pba->index_bg_H];

  }

  /* compute norm = \int W(tau) dtau */
  class_call(array_trapezoidal_integral(selection,
                                        tau_size,
                                        w_trapz,
                                        &norm,
                                        ptr->error_message),
             ptr->error_message,
             ptr->error_message);

  /* divide W by norm so that \int W(tau) dtau = 1 */
  for (index_tau = 0; index_tau < tau_size; index_tau++) {
    selection[index_tau]/=norm;
  }

  return _SUCCESS_;
}

/**
 * This routine computes the transfer functions \f$ \Delta_l^{X} (k) \f$)
 * as a function of wavenumber k for a given mode, initial condition,
 * type and multipole l passed in input.
 *
 * For a given value of k, the transfer function is infered from
 * the source function (passed in input in the array interpolated_sources)
 * and from Bessel functions (passed in input in the bessels structure),
 * either by convolving them along tau, or by a Limber appoximation.
 * This elementary task is distributed either to transfer_integrate()
 * or to transfer_limber(). The task of this routine is mainly to
 * loop over k values, and to decide at which k_max the calculation can
 * be stopped, according to some approximation scheme designed to find a
 * compromise between execution time and precision. The approximation scheme
 * is defined by parameters in bthe precision structure.
 *
 * @param ppr                   Input : pointer to precision structure
 * @param ppt                   Input : pointer to perturbation structure
 * @param ptr                   Input/output : pointer to transfers structure (result stored there)
 * @param tau0                  Input : conformal time today
 * @param tau_rec               Input : conformal time at recombination
 * @param index_md            Input : index of mode
 * @param index_ic              Input : index of initial condition
 * @param index_tt              Input : index of type of transfer
 * @param index_l               Input : index of multipole
 * @param interpolated_sources  Input : array containing the sources
 * @param ptw                   Input : pointer to transfer_workspace structure (allocated in transfer_init() to avoid numerous reallocation)
 * @return the error status
 */

int transfer_compute_for_each_l(
                                struct transfer_workspace * ptw,
                                struct precision * ppr,
                                struct perturbs * ppt,
                                struct transfers * ptr,
                                int index_q,
                                int index_md,
                                int index_ic,
                                int index_tt,
                                int index_l,
                                double l,
                                double q_max_bessel
                                ){

  /** Summary: */

  /** - define local variables */

  /* current wavenumber value */
  double q,k;

  /* value of transfer function */
  double transfer_function;

  /* whether to use the Limber approximation */
  short use_limber;

  /* return zero tranbsfer function if l is above l_max */
  if (index_l >= ptr->l_size_tt[index_md][index_tt]) {

    ptr->transfer[index_md][((index_ic * ptr->tt_size[index_md] + index_tt)
                             * ptr->l_size[index_md] + index_l)
                            * ptr->q_size + index_q] = 0.;
    return _SUCCESS_;
  }

  q = ptr->q[index_q];
  k = ptr->k[index_md][index_q];

  if (ptr->transfer_verbose > 3)
    printf("Compute transfer for l=%d type=%d\n",(int)l,index_tt);

  class_call(transfer_use_limber(ppr,
                                 ppt,
                                 ptr,
                                 q_max_bessel,
                                 index_md,
                                 index_tt,
                                 q,
                                 l,
                                 &use_limber),
             ptr->error_message,
             ptr->error_message);

  if (use_limber == _TRUE_) {

    class_call(transfer_limber(ptw->tau_size,
                               ptr,
                               index_md,
                               index_q,
                               l,
                               q,
                               ptw->tau0_minus_tau,
                               ptw->sources,
                               &transfer_function),
               ptr->error_message,
               ptr->error_message);

  }
  else {
    class_call(transfer_integrate(
                                  ppt,
                                  ptr,
                                  ptw,
                                  index_q,
                                  index_md,
                                  index_tt,
                                  l,
                                  index_l,
                                  k,
                                  &transfer_function
                                  ),
               ptr->error_message,
               ptr->error_message);
  }

  /* store transfer function in transfer structure */
  ptr->transfer[index_md][((index_ic * ptr->tt_size[index_md] + index_tt)
                           * ptr->l_size[index_md] + index_l)
                          * ptr->q_size + index_q]
    = transfer_function;

  return _SUCCESS_;

}

int transfer_use_limber(
                        struct precision * ppr,
                        struct perturbs * ppt,
                        struct transfers * ptr,
                        double q_max_bessel,
                        int index_md,
                        int index_tt,
                        double q,
                        double l,
                        short * use_limber) {


  /* criterium for chosing between integration and Limber
     must be implemented here */

  *use_limber = _FALSE_;

  if (q>q_max_bessel) {
    *use_limber = _TRUE_;
  }
  else {

    if _scalars_ {

        //TBC: in principle the Limber condition should be adapted to account for curvature effects

        if ((ppt->has_cl_cmb_lensing_potential == _TRUE_) && (index_tt == ptr->index_tt_lcmb) && (l>ppr->l_switch_limber)) {
          *use_limber = _TRUE_;
        }
        else if ((ppt->has_cl_density == _TRUE_) && (index_tt >= ptr->index_tt_density) && (index_tt < ptr->index_tt_density+ppt->selection_num) && (l>=ppr->l_switch_limber_for_cl_density_over_z*ppt->selection_mean[index_tt-ptr->index_tt_density])) {
          if (ppt->selection != dirac) *use_limber = _TRUE_;
        }

        else if ((ppt->has_cl_lensing_potential == _TRUE_) && (index_tt >= ptr->index_tt_lensing) && (index_tt < ptr->index_tt_lensing+ppt->selection_num) && (l>=ppr->l_switch_limber_for_cl_density_over_z*ppt->selection_mean[index_tt-ptr->index_tt_lensing])) {
          *use_limber = _TRUE_;
        }
      }
  }

  return _SUCCESS_;
}

/**
 * This routine computes the transfer functions \f$ \Delta_l^{X} (k) \f$)
 * for each mode, initial condition, type, multipole l and wavenumber k,
 * by convolving  the source function (passed in input in the array
 * interpolated_sources) with Bessel functions (passed in input in the
 * bessels structure).
 *
 * @param ppt                   Input : pointer to perturbation structure
 * @param ptr                   Input : pointer to transfers structure
 * @param tau0                  Input : conformal time today
 * @param tau_rec               Input : conformal time at recombination
 * @param index_md            Input : index of mode
 * @param index_tt              Input : index of type
 * @param index_l               Input : index of multipole
 * @param index_q               Input : index of wavenumber
 * @param interpolated_sources  Input: array of interpolated sources
 * @param ptw                   Input : pointer to transfer_workspace structure (allocated in transfer_init() to avoid numerous reallocation)
 * @param trsf                  Output: transfer function \f$ \Delta_l(k) \f$
 * @return the error status
 */

int transfer_integrate(
                       struct perturbs * ppt,
                       struct transfers * ptr,
                       struct transfer_workspace *ptw,
                       int index_q,
                       int index_md,
                       int index_tt,
                       double l,
                       int index_l,
                       double k,
                       double * trsf
                       ) {

  /** Summary: */

  /** - define local variables */

  double * tau0_minus_tau = ptw->tau0_minus_tau;
  double * w_trapz = ptw->w_trapz;
  double * sources = ptw->sources;

  /* minimum value of \f$ (\tau0-\tau) \f$ at which \f$ j_l(k[\tau_0-\tau]) \f$ is known, given that \f$ j_l(x) \f$ is sampled above some finite value \f$ x_{\min} \f$ (below which it can be approximated by zero) */
  double tau0_minus_tau_min_bessel;

  /* index in the source's tau list corresponding to the last point in the overlapping region between sources and bessels. Also the index of possible Bessel truncation. */
  int index_tau_max, index_tau_max_Bessel;

  double bessel, *radial_function;

  double x_turning_point;

  radial_function_type radial_type;

  /** - find minimum value of (tau0-tau) at which \f$ j_l(k[\tau_0-\tau]) \f$ is known, given that \f$ j_l(x) \f$ is sampled above some finite value \f$ x_{\min} \f$ (below which it can be approximated by zero) */
  //tau0_minus_tau_min_bessel = x_min_l/k; /* segmentation fault impossible, checked before that k != 0 */
  //printf("index_l=%d\n",index_l);
  if (ptw->sgnK==0){
    tau0_minus_tau_min_bessel = ptw->pBIS->chi_at_phimin[index_l]/k; /* segmentation fault impossible, checked before that k != 0 */
  }
  else{

    if (index_q < ptr->index_q_flat_approximation) {

      tau0_minus_tau_min_bessel = ptw->HIS.chi_at_phimin[index_l]/sqrt(ptw->sgnK*ptw->K);

    }
    else {

      tau0_minus_tau_min_bessel = ptw->pBIS->chi_at_phimin[index_l]/sqrt(ptw->sgnK*ptw->K);

      if (ptw->sgnK == 1) {
        x_turning_point = asin(sqrt(l*(l+1.))/ptr->q[index_q]*sqrt(ptw->sgnK*ptw->K));
        tau0_minus_tau_min_bessel *= x_turning_point/sqrt(l*(l+1.));
      }
      else {
        x_turning_point = asinh(sqrt(l*(l+1.))/ptr->q[index_q]*sqrt(ptw->sgnK*ptw->K));
        tau0_minus_tau_min_bessel *= x_turning_point/sqrt(l*(l+1.));
      }
    }
  }
  /** - if there is no overlap between the region in which bessels and sources are non-zero, return zero */
  if (tau0_minus_tau_min_bessel >= tau0_minus_tau[0]) {
    *trsf = 0.;
    return _SUCCESS_;
  }

  /** - if there is an overlap: */

  /** Select radial function type: */
  class_call(transfer_select_radial_function(
                                             ppt,
                                             ptr,
                                             index_md,
                                             index_tt,
                                             &radial_type),
             ptr->error_message,
             ptr->error_message);

  /** -> trivial case: the source is a Dirac function and is sampled in only one point */
  if (ptw->tau_size == 1) {

    class_call(transfer_radial_function(
                                        ptw,
                                        ppt,
                                        ptr,
                                        k,
                                        index_q,
                                        index_l,
                                        1,
                                        &bessel,
                                        radial_type
                                        ),
               ptr->error_message,
               ptr->error_message);

    *trsf = sources[0] * bessel;
    return _SUCCESS_;
  }

  /** -> other cases */

  /** (a) find index in the source's tau list corresponding to the last point in the overlapping region. After this step, index_tau_max can be as small as zero, but not negative. */
  index_tau_max = ptw->tau_size-1;
  while (tau0_minus_tau[index_tau_max] < tau0_minus_tau_min_bessel)
    index_tau_max--;
  /* Set index so we know if the truncation of the convolution integral is due to Bessel and not
     due to the source. */
  index_tau_max_Bessel = index_tau_max;

  /** (b) the source function can vanish at large $\f \tau \f$. Check if further points can be eliminated. After this step and if we did not return a null transfer function, index_tau_max can be as small as zero, but not negative. */
  while (sources[index_tau_max] == 0.) {
    index_tau_max--;
    if (index_tau_max < 0) {
      *trsf = 0.;
      return _SUCCESS_;
    }
  }

  if (ptw->neglect_late_source == _TRUE_) {

    while (tau0_minus_tau[index_tau_max] < ptw->tau0_minus_tau_cut) {
      index_tau_max--;
      if (index_tau_max < 0) {
        *trsf = 0.;
        return _SUCCESS_;
      }
    }
  }

  /** Compute the radial function: */
  class_alloc(radial_function,sizeof(double)*(index_tau_max+1),ptr->error_message);

  class_call(transfer_radial_function(
                                      ptw,
                                      ppt,
                                      ptr,
                                      k,
                                      index_q,
                                      index_l,
                                      index_tau_max+1,
                                      radial_function,
                                      radial_type
                                      ),
             ptr->error_message,
             ptr->error_message);

  /** Now we do most of the convolution integral: */
  class_call(array_trapezoidal_convolution(sources,
                                           radial_function,
                                           index_tau_max+1,
                                           w_trapz,
                                           trsf,
                                           ptr->error_message),
             ptr->error_message,
             ptr->error_message);

  /** This integral is correct for the case where no truncation has
      occured. If it has been truncated at some index_tau_max because
      f[index_tau_max+1]==0, it is still correct. The 'mistake' in using
      the wrong weight w_trapz[index_tau_max] is exactly compensated by the
      triangle we miss. However, for the Bessel cut off, we must subtract the
      wrong triangle and add the correct triangle */
  if ((index_tau_max!=(ptw->tau_size-1))&&(index_tau_max==index_tau_max_Bessel)){
    //Bessel truncation
    *trsf -= 0.5*(tau0_minus_tau[index_tau_max+1]-tau0_minus_tau_min_bessel)*
      radial_function[index_tau_max]*sources[index_tau_max];
  }


  free(radial_function);
  return _SUCCESS_;
}

/**
 * This routine computes the transfer functions \f$ \Delta_l^{X} (k) \f$)
 * for each mode, initial condition, type, multipole l and wavenumber k,
 * by using the Limber approximation, i.e by evaluating the source function
 * (passed in input in the array interpolated_sources) at a single value of
 * tau (the Bessel function being approximated as a Dirac distribution)
 *
 * @param ppt                   Input : pointer to perturbation structure
 * @param ptr                   Input : pointer to transfers structure
 * @param tau0                  Input : conformal time today
 * @param index_md            Input : index of mode
 * @param index_tt              Input : index of type
 * @param index_l               Input : index of multipole
 * @param index_q               Input : index of wavenumber
 * @param interpolated_sources  Input: array of interpolated sources
 * @param trsf                  Output: transfer function \f$ \Delta_l(k) \f$
 * @return the error status
 */

int transfer_limber(
                    int tau_size,
                    struct transfers * ptr,
                    int index_md,
                    int index_q,
                    double l,
                    double k,
                    double * tau0_minus_tau,
                    double * sources, /* array with argument interpolated_sources[index_q*ppt->tau_size+index_tau] */
                    double * trsf
                    ){

  /** Summary: */

  /** - define local variables */

  /* conformal time at which source must be computed */
  double tau0_minus_tau_limber;
  int index_tau;

  /* interpolated source and its derivatives at this value */
  double S, dS, ddS;

  /** - get k, l and infer tau such that k(tau0-tau)=l+1/2;
      check that tau is in appropriate range */

  tau0_minus_tau_limber = (l+0.5)/k; //TBC: to be updated to include curvature effects

  if ((tau0_minus_tau_limber > tau0_minus_tau[0]) ||
      (tau0_minus_tau_limber < tau0_minus_tau[tau_size-1])) {
    *trsf = 0.;
    return _SUCCESS_;
  }

  /** - find  bracketing indices.
      index_tau must be at least 1 (so that index_tau-1 is at least 0)
      and at most tau_size-2 (so that index_tau+1 is at most tau_size-1).
  */
  index_tau=1;
  while ((tau0_minus_tau[index_tau] > tau0_minus_tau_limber) && (index_tau<tau_size-2))
    index_tau++;

  /** - interpolate by fitting a polynomial of order two; get source
      and its first two derivatives. Note that we are not
      interpolating S, but the product S*(tau0-tau). Indeed this
      product is regular in tau=tau0, while S alone diverges for
      lensing. */

  /* the case where the last of the three point is the edge (tau0=tau) must be treated separately, see below */
  if (index_tau < tau_size-2) {

    class_call(array_interpolate_parabola(tau0_minus_tau[index_tau-1],
                                          tau0_minus_tau[index_tau],
                                          tau0_minus_tau[index_tau+1],
                                          tau0_minus_tau_limber,
                                          sources[index_tau-1]*tau0_minus_tau[index_tau-1],
                                          sources[index_tau]*tau0_minus_tau[index_tau],
                                          sources[index_tau+1]*tau0_minus_tau[index_tau+1],
                                          &S,
                                          &dS,
                                          &ddS,
                                          ptr->error_message),
               ptr->error_message,
               ptr->error_message);

  }

  /* in this case, we have stored a zero for sources[index_k*tau_size+index_tau+1]. But we can use in very good approximation the fact that S*(tau0-tau) is constant near tau=tau0 and replace sources[index_k*tau_size+index_tau+1]*tau0_minus_tau[index_tau+1] by sources[index_k*tau_size+index_tau]*tau0_minus_tau[index_tau] */
  else {

    class_call(array_interpolate_parabola(tau0_minus_tau[index_tau-1],
                                          tau0_minus_tau[index_tau],
                                          tau0_minus_tau[index_tau+1],
                                          tau0_minus_tau_limber,
                                          sources[index_tau-1]*tau0_minus_tau[index_tau-1],
                                          sources[index_tau]*tau0_minus_tau[index_tau],
                                          sources[index_tau]*tau0_minus_tau[index_tau],
                                          &S,
                                          &dS,
                                          &ddS,
                                          ptr->error_message),
               ptr->error_message,
               ptr->error_message);
  }

  /** - get transfer = source * sqrt(pi/(2l+1))/k
      = source*[tau0-tau] * sqrt(pi/(2l+1))/(l+1/2)
  */

  *trsf = sqrt(_PI_/(2.*l+1.))*S/(l+0.5);

  return _SUCCESS_;

}

/**
 * This routine computes the transfer functions \f$ \Delta_l^{X} (k)
 * \f$) for each mode, initial condition, type, multipole l and
 * wavenumber k, by using the Limber approximation at ordet two, i.e
 * as a function of the source function and its first two derivatives
 * at a single value of tau
 *
 * @param ppt                   Input : pointer to perturbation structure
 * @param ptr                   Input : pointer to transfers structure
 * @param tau0                  Input : conformal time today
 * @param index_md            Input : index of mode
 * @param index_tt              Input : index of type
 * @param index_l               Input : index of multipole
 * @param index_k               Input : index of wavenumber
 * @param interpolated_sources  Input: array of interpolated sources
 * @param trsf                  Output: transfer function \f$ \Delta_l(k) \f$
 * @return the error status
 */

int transfer_limber2(
                     int tau_size,
                     struct transfers * ptr,
                     int index_md,
                     int index_k,
                     double l,
                     double k,
                     double * tau0_minus_tau,
                     double * sources,
                     double * trsf
                     ){

  /** Summary: */

  /** - define local variables */

  /* conformal time at which source must be computed */
  double tau0_minus_tau_limber;
  int index_tau;

  /* interpolated source and its derivatives */
  double S, dS, ddS;

  /** - get k, l and infer tau such that k(tau0-tau)=l+1/2;
      check that tau is in appropriate range */

  tau0_minus_tau_limber = (l+0.5)/k;  //TBC: to be updated to include curvature effects

  if ((tau0_minus_tau_limber > tau0_minus_tau[0]) ||
      (tau0_minus_tau_limber < tau0_minus_tau[tau_size-1])) {
    *trsf = 0.;
    return _SUCCESS_;
  }

  /** - find  bracketing indices */
  index_tau=0;
  while ((tau0_minus_tau[index_tau] > tau0_minus_tau_limber) && (index_tau<tau_size-2))
    index_tau++;

  /** - interpolate by fitting a polynomial of order two; get source
      and its first two derivatives */
  class_call(array_interpolate_parabola(tau0_minus_tau[index_tau-1],
                                        tau0_minus_tau[index_tau],
                                        tau0_minus_tau[index_tau+1],
                                        tau0_minus_tau_limber,
                                        sources[index_tau-1],
                                        sources[index_tau],
                                        sources[index_tau+1],
                                        &S,
                                        &dS,
                                        &ddS,
                                        ptr->error_message),
             ptr->error_message,
             ptr->error_message);


  /** - get transfer from 2nd order Limber approx (infered from 0809.5112 [astro-ph]) */

  *trsf = sqrt(_PI_/(2.*l+1.))/k*((1.-3./2./(2.*l+1.)/(2.*l+1.))*S+dS/k/(2.*l+1.)-0.5*ddS/k/k);

  return _SUCCESS_;

}

int transfer_can_be_neglected(
                              struct precision * ppr,
                              struct perturbs * ppt,
                              struct transfers * ptr,
                              int index_md,
                              int index_ic,
                              int index_tt,
                              double ra_rec,
                              double k,
                              double l,
                              short * neglect) {

  *neglect = _FALSE_;

  if (_scalars_) {

      if ((ppt->has_cl_cmb_temperature == _TRUE_) && (index_tt == ptr->index_tt_t0) && (l < (k-ppr->transfer_neglect_delta_k_S_t0)*ra_rec)) *neglect = _TRUE_;

      else if ((ppt->has_cl_cmb_temperature == _TRUE_) && (index_tt == ptr->index_tt_t1) && (l < (k-ppr->transfer_neglect_delta_k_S_t1)*ra_rec)) *neglect = _TRUE_;

      else if ((ppt->has_cl_cmb_temperature == _TRUE_) && (index_tt == ptr->index_tt_t2) && (l < (k-ppr->transfer_neglect_delta_k_S_t2)*ra_rec)) *neglect = _TRUE_;

      else if ((ppt->has_cl_cmb_polarization == _TRUE_) && (index_tt == ptr->index_tt_e) && (l < (k-ppr->transfer_neglect_delta_k_S_e)*ra_rec)) *neglect = _TRUE_;

  }

  else if (_vectors_) {

      if ((ppt->has_cl_cmb_temperature == _TRUE_) && (index_tt == ptr->index_tt_t1) && (l < (k-ppr->transfer_neglect_delta_k_V_t1)*ra_rec)) *neglect = _TRUE_;

      else if ((ppt->has_cl_cmb_temperature == _TRUE_) && (index_tt == ptr->index_tt_t2) && (l < (k-ppr->transfer_neglect_delta_k_V_t2)*ra_rec)) *neglect = _TRUE_;

      else if ((ppt->has_cl_cmb_polarization == _TRUE_) && (index_tt == ptr->index_tt_e) && (l < (k-ppr->transfer_neglect_delta_k_V_e)*ra_rec)) *neglect = _TRUE_;

      else if ((ppt->has_cl_cmb_polarization == _TRUE_) && (index_tt == ptr->index_tt_b) && (l < (k-ppr->transfer_neglect_delta_k_V_b)*ra_rec)) *neglect = _TRUE_;

  }

  else if (_tensors_) {

      if ((ppt->has_cl_cmb_temperature == _TRUE_) && (index_tt == ptr->index_tt_t2) && (l < (k-ppr->transfer_neglect_delta_k_T_t2)*ra_rec)) *neglect = _TRUE_;

      else if ((ppt->has_cl_cmb_polarization == _TRUE_) && (index_tt == ptr->index_tt_e) && (l < (k-ppr->transfer_neglect_delta_k_T_e)*ra_rec)) *neglect = _TRUE_;

      else if ((ppt->has_cl_cmb_polarization == _TRUE_) && (index_tt == ptr->index_tt_b) && (l < (k-ppr->transfer_neglect_delta_k_T_b)*ra_rec)) *neglect = _TRUE_;

  }

  return _SUCCESS_;

}

int transfer_late_source_can_be_neglected(
                                          struct precision * ppr,
                                          struct perturbs * ppt,
                                          struct transfers * ptr,
                                          int index_md,
                                          int index_tt,
                                          double l,
                                          short * neglect) {

  *neglect = _FALSE_;

  if (l > ppr->transfer_neglect_late_source*ptr->angular_rescaling) {

    /* sources at late times canb be neglected for CMB, excepted when
       there is a LISW: this means for tt_t1, t2, e */

    if (_scalars_) {
      if (ppt->has_cl_cmb_temperature == _TRUE_) {
        if ((index_tt == ptr->index_tt_t1) ||
          (index_tt == ptr->index_tt_t2))
          *neglect = _TRUE_;
      }
      if (ppt->has_cl_cmb_polarization == _TRUE_) {
        if (index_tt == ptr->index_tt_e)
          *neglect = _TRUE_;
      }
    }
    else if (_vectors_) {
      if (ppt->has_cl_cmb_temperature == _TRUE_) {
        if ((index_tt == ptr->index_tt_t1) ||
            (index_tt == ptr->index_tt_t2))
          *neglect = _TRUE_;
      }
      if (ppt->has_cl_cmb_polarization == _TRUE_) {
        if ((index_tt == ptr->index_tt_e) ||
            (index_tt == ptr->index_tt_b))
          *neglect = _TRUE_;
      }
    }
    else if (_tensors_) {
      if (ppt->has_cl_cmb_polarization == _TRUE_) {
        if ((index_tt == ptr->index_tt_e) ||
            (index_tt == ptr->index_tt_b))
          *neglect = _TRUE_;
      }
    }
  }

  return _SUCCESS_;

}

int transfer_radial_function(
                             struct transfer_workspace * ptw,
                             struct perturbs * ppt,
                             struct transfers * ptr,
                             double k,
                             int index_q,
                             int index_l,
                             int x_size,
                             double * radial_function,
                             radial_function_type radial_type
                             ){

  HyperInterpStruct * pHIS;
  double *chi = ptw->chi;
  double *cscKgen = ptw->cscKgen;
  double *cotKgen = ptw->cotKgen;
  int j;
  double *Phi, *dPhi, *d2Phi, *chireverse;
  double K=0.,k2=1.0;
  double sqrt_absK_over_k;
  double absK_over_k2;
  double nu=0., chi_tp=0.;
  double factor, s0, s2, ssqrt3, si, ssqrt2, ssqrt2i;
  double l = (double)ptr->l[index_l];
  double rescale_argument;
  double rescale_amplitude;
  double * rescale_function;
  int (*interpolate_Phi)();
  int (*interpolate_dPhi)();
  int (*interpolate_Phid2Phi)();
  int (*interpolate_PhidPhi)();
  int (*interpolate_PhidPhid2Phi)();
  enum Hermite_Interpolation_Order HIorder;

  K = ptw->K;
  k2 = k*k;

  if (ptw->sgnK==0){
    /* This is the choice consistent with chi=k*(tau0-tau) and nu=1 */
    sqrt_absK_over_k = 1.0;
  }
  else {
    K=ptw->K;
    sqrt_absK_over_k = sqrt(ptw->sgnK*K)/k;
  }
  absK_over_k2 =sqrt_absK_over_k*sqrt_absK_over_k;

  class_alloc(Phi,sizeof(double)*x_size,ptr->error_message);
  class_alloc(dPhi,sizeof(double)*x_size,ptr->error_message);
  class_alloc(d2Phi,sizeof(double)*x_size,ptr->error_message);
  class_alloc(chireverse,sizeof(double)*x_size,ptr->error_message);
  class_alloc(rescale_function,sizeof(double)*x_size,ptr->error_message);

  if (ptw->sgnK == 0) {
    pHIS = ptw->pBIS;
    rescale_argument = 1.;
    rescale_amplitude = 1.;
    HIorder = HERMITE4;
  }
  else if (index_q < ptr->index_q_flat_approximation) {
    pHIS = &(ptw->HIS);
    rescale_argument = 1.;
    rescale_amplitude = 1.;
    HIorder = HERMITE6;
  }
  else {
    pHIS = ptw->pBIS;
    if (ptw->sgnK == 1){
      nu = ptr->q[index_q]/sqrt(K);
      chi_tp = asin(sqrt(ptr->l[index_l]*(ptr->l[index_l]+1.))/nu);
    }
    else{
      nu = ptr->q[index_q]/sqrt(-K);
      chi_tp = asinh(sqrt(ptr->l[index_l]*(ptr->l[index_l]+1.))/nu);
    }
    rescale_argument = sqrt(ptr->l[index_l]*(ptr->l[index_l]+1.))/chi_tp;
    rescale_amplitude = pow(1.-K*ptr->l[index_l]*(ptr->l[index_l]+1.)/ptr->q[index_q]/ptr->q[index_q],-1./12.);
    HIorder = HERMITE4;
  }

  switch (HIorder){
  case HERMITE3:
    interpolate_Phi = hyperspherical_Hermite3_interpolation_vector_Phi;
    interpolate_dPhi = hyperspherical_Hermite3_interpolation_vector_dPhi;
    interpolate_PhidPhi = hyperspherical_Hermite3_interpolation_vector_PhidPhi;
    interpolate_Phid2Phi = hyperspherical_Hermite3_interpolation_vector_Phid2Phi;
    interpolate_PhidPhid2Phi = hyperspherical_Hermite3_interpolation_vector_PhidPhid2Phi;
    break;
  case HERMITE4:
    interpolate_Phi = hyperspherical_Hermite4_interpolation_vector_Phi;
    interpolate_dPhi = hyperspherical_Hermite4_interpolation_vector_dPhi;
    interpolate_PhidPhi = hyperspherical_Hermite4_interpolation_vector_PhidPhi;
    interpolate_Phid2Phi = hyperspherical_Hermite4_interpolation_vector_Phid2Phi;
    interpolate_PhidPhid2Phi = hyperspherical_Hermite4_interpolation_vector_PhidPhid2Phi;
    break;
  case HERMITE6:
    interpolate_Phi = hyperspherical_Hermite6_interpolation_vector_Phi;
    interpolate_dPhi = hyperspherical_Hermite6_interpolation_vector_dPhi;
    interpolate_PhidPhi = hyperspherical_Hermite6_interpolation_vector_PhidPhi;
    interpolate_Phid2Phi = hyperspherical_Hermite6_interpolation_vector_Phid2Phi;
    interpolate_PhidPhid2Phi = hyperspherical_Hermite6_interpolation_vector_PhidPhid2Phi;
    break;
  }

  //Reverse chi
  for (j=0; j<x_size; j++) {
    chireverse[j] = chi[x_size-1-j]*rescale_argument;
    if (rescale_amplitude == 1.) {
      rescale_function[j] = 1.;
    }
    else {
      if (ptw->sgnK == 1) {
        rescale_function[j] =
          MIN(
              rescale_amplitude
              * (1
                 + 0.34 * atan(ptr->l[index_l]/nu) * (chireverse[j]/rescale_argument-chi_tp)
                 + 2.00 * pow(atan(ptr->l[index_l]/nu) * (chireverse[j]/rescale_argument-chi_tp),2)),
              chireverse[j]/rescale_argument/sin(chireverse[j]/rescale_argument)
              );
      }
      else {
        rescale_function[j] =
          MAX(
              rescale_amplitude
              * (1
                 - 0.38 * atan(ptr->l[index_l]/nu) * (chireverse[j]/rescale_argument-chi_tp)
                 + 0.40 * pow(atan(ptr->l[index_l]/nu) * (chireverse[j]/rescale_argument-chi_tp),2)),
              chireverse[j]/rescale_argument/sinh(chireverse[j]/rescale_argument)
              );
      }
    }
  }

  /*
  class_test(pHIS->x[0] > chireverse[0],
             ptr->error_message,
             "Bessels need to be interpolated at %e, outside the range in which they have been computed (>%e). Decrease their x_min.",
             chireverse[0],
             pHIS->x[0]);
  */

  class_test((pHIS->x[pHIS->x_size-1] < chireverse[x_size-1]) && (ptw->sgnK != 1),
             ptr->error_message,
             "Bessels need to be interpolated at %e, outside the range in which they have been computed (<%e). Increase their x_max.",
             chireverse[x_size-1],
             pHIS->x[pHIS->x_size-1]
             );

  switch (radial_type){
  case SCALAR_TEMPERATURE_0:
    class_call(interpolate_Phi(pHIS, x_size, index_l, chireverse, Phi, ptr->error_message),
               ptr->error_message, ptr->error_message);
    //hyperspherical_Hermite_interpolation_vector(pHIS, x_size, index_l, chireverse, Phi, NULL, NULL);
    for (j=0; j<x_size; j++)
      radial_function[x_size-1-j] = Phi[j]*rescale_function[j];
    break;
  case SCALAR_TEMPERATURE_1:
    class_call(interpolate_dPhi(pHIS, x_size, index_l, chireverse, dPhi, ptr->error_message),
               ptr->error_message, ptr->error_message);
    //hyperspherical_Hermite_interpolation_vector(pHIS, x_size, index_l, chireverse, NULL, dPhi, NULL);
    for (j=0; j<x_size; j++)
      radial_function[x_size-1-j] = sqrt_absK_over_k*dPhi[j]*rescale_argument*rescale_function[j];
    break;
  case SCALAR_TEMPERATURE_2:
    class_call(interpolate_Phid2Phi(pHIS, x_size, index_l, chireverse, Phi, d2Phi, ptr->error_message),
               ptr->error_message, ptr->error_message);
    //hyperspherical_Hermite_interpolation_vector(pHIS, x_size, index_l, chireverse, Phi, NULL, d2Phi);
    s2 = sqrt(1.0-3.0*K/k2);
    factor = 1.0/(2.0*s2);
    for (j=0; j<x_size; j++)
      radial_function[x_size-1-j] = factor*(3*absK_over_k2*d2Phi[j]*rescale_argument*rescale_argument+Phi[j])*rescale_function[j];
    break;
  case SCALAR_POLARISATION_E:
    class_call(interpolate_Phi(pHIS, x_size, index_l, chireverse, Phi, ptr->error_message),
               ptr->error_message, ptr->error_message);
    //hyperspherical_Hermite_interpolation_vector(pHIS, x_size, index_l, chireverse, Phi, NULL, NULL);
    s2 = sqrt(1.0-3.0*K/k2);
    factor = sqrt(3.0/8.0*(l+2.0)*(l+1.0)*l*(l-1.0))/s2;
    for (j=0; j<x_size; j++)
      radial_function[x_size-1-j] = factor*cscKgen[x_size-1-j]*cscKgen[x_size-1-j]*Phi[j]*rescale_function[j];
    break;
  case VECTOR_TEMPERATURE_1:
    class_call(interpolate_Phi(pHIS, x_size, index_l, chireverse, Phi, ptr->error_message),
               ptr->error_message, ptr->error_message);
    //hyperspherical_Hermite_interpolation_vector(pHIS, x_size, index_l, chireverse, Phi, NULL, NULL);
    s0 = sqrt(1.0+K/k2);
    factor = sqrt(0.5*l*(l+1))/s0;
    for (j=0; j<x_size; j++)
      radial_function[x_size-1-j] = factor*cscKgen[x_size-1-j]*Phi[j]*rescale_function[j];
    break;
  case VECTOR_TEMPERATURE_2:
    class_call(interpolate_PhidPhi(pHIS, x_size, index_l, chireverse, Phi, dPhi, ptr->error_message),
               ptr->error_message, ptr->error_message);
    //hyperspherical_Hermite_interpolation_vector(pHIS, x_size, index_l, chireverse, Phi, dPhi, NULL);
    s0 = sqrt(1.0+K/k2);
    ssqrt3 = sqrt(1.0-2.0*K/k2);
    factor = sqrt(1.5*l*(l+1))/s0/ssqrt3;
    for (j=0; j<x_size; j++)
      radial_function[x_size-1-j] = factor*cscKgen[x_size-1-j]*(sqrt_absK_over_k*dPhi[j]*rescale_argument-cotKgen[j]*Phi[j])*rescale_function[j];
    break;
  case VECTOR_POLARISATION_E:
    class_call(interpolate_PhidPhi(pHIS, x_size, index_l, chireverse, Phi, dPhi, ptr->error_message),
               ptr->error_message, ptr->error_message);
    //    hyperspherical_Hermite_interpolation_vector(pHIS, x_size, index_l, chireverse, Phi, dPhi, NULL);
    s0 = sqrt(1.0+K/k2);
    ssqrt3 = sqrt(1.0-2.0*K/k2);
    factor = 0.5*sqrt((l-1.0)*(l+2.0))/s0/ssqrt3;
    for (j=0; j<x_size; j++)
      radial_function[x_size-1-j] = factor*cscKgen[x_size-1-j]*(cotKgen[j]*Phi[j]+sqrt_absK_over_k*dPhi[j]*rescale_argument)*rescale_function[j];
    break;
  case VECTOR_POLARISATION_B:
    class_call(interpolate_Phi(pHIS, x_size, index_l, chireverse, Phi, ptr->error_message),
               ptr->error_message, ptr->error_message);
    //hyperspherical_Hermite_interpolation_vector(pHIS, x_size, index_l, chireverse, Phi, NULL, NULL);
    s0 = sqrt(1.0+K/k2);
    ssqrt3 = sqrt(1.0-2.0*K/k2);
    si = sqrt(1.0+2.0*K/k2);
    factor = 0.5*sqrt((l-1.0)*(l+2.0))*si/s0/ssqrt3;
    for (j=0; j<x_size; j++)
      radial_function[x_size-1-j] = factor*cscKgen[x_size-1-j]*Phi[j]*rescale_function[j];
    break;
  case TENSOR_TEMPERATURE_2:
    class_call(interpolate_Phi(pHIS, x_size, index_l, chireverse, Phi, ptr->error_message),
               ptr->error_message, ptr->error_message);
    //hyperspherical_Hermite_interpolation_vector(pHIS, x_size, index_l, chireverse, Phi, NULL, NULL);
    ssqrt2 = sqrt(1.0-1.0*K/k2);
    si = sqrt(1.0+2.0*K/k2);
    factor = sqrt(3.0/8.0*(l+2.0)*(l+1.0)*l*(l-1.0))/si/ssqrt2;
    for (j=0; j<x_size; j++)
      radial_function[x_size-1-j] = factor*cscKgen[x_size-1-j]*cscKgen[x_size-1-j]*Phi[j]*rescale_function[j];
    break;
  case TENSOR_POLARISATION_E:
    class_call(interpolate_PhidPhid2Phi(pHIS, x_size, index_l, chireverse, Phi, dPhi, d2Phi, ptr->error_message),
               ptr->error_message, ptr->error_message);
    //hyperspherical_Hermite_interpolation_vector(pHIS, x_size, index_l, chireverse, Phi, NULL, NULL);
    ssqrt2 = sqrt(1.0-1.0*K/k2);
    si = sqrt(1.0+2.0*K/k2);
    factor = 0.25/si/ssqrt2;
    for (j=0; j<x_size; j++)
      radial_function[x_size-1-j] = factor*(absK_over_k2*d2Phi[j]*rescale_argument*rescale_argument
                                            +4.0*cotKgen[x_size-1-j]*sqrt_absK_over_k*dPhi[j]*rescale_argument
                                            -(1.0+4*K/k2-2.0*cotKgen[x_size-1-j]*cotKgen[x_size-1-j])*Phi[j])*rescale_function[j];
    break;
  case TENSOR_POLARISATION_B:
    class_call(interpolate_PhidPhi(pHIS, x_size, index_l, chireverse, Phi, dPhi, ptr->error_message),
               ptr->error_message, ptr->error_message);
    //hyperspherical_Hermite_interpolation_vector(pHIS, x_size, index_l, chireverse, Phi, dPhi, NULL);
    ssqrt2i = sqrt(1.0+3.0*K/k2);
    ssqrt2 = sqrt(1.0-1.0*K/k2);
    si = sqrt(1.0+2.0*K/k2);
    factor = 0.5*ssqrt2i/ssqrt2/si;
    for (j=0; j<x_size; j++)
      radial_function[x_size-1-j] = factor*(sqrt_absK_over_k*dPhi[j]*rescale_argument+2.0*cotKgen[x_size-1-j]*Phi[j])*rescale_function[j];
    break;
  }

  free(Phi);
  free(dPhi);
  free(d2Phi);
  free(chireverse);
  free(rescale_function);

  return _SUCCESS_;
}

int transfer_select_radial_function(
                                    struct perturbs * ppt,
                                    struct transfers * ptr,
                                    int index_md,
                                    int index_tt,
                                    radial_function_type * radial_type
                                    ) {

  /* generic case leading to generic bessel function (it applies also to all nonCMB types: lcmb, density, lensing) */
  *radial_type = SCALAR_TEMPERATURE_0;

  /* other specific cases */
  if _scalars_ {

      if (ppt->has_cl_cmb_temperature == _TRUE_) {

        if (index_tt == ptr->index_tt_t0) {
          *radial_type = SCALAR_TEMPERATURE_0;
        }
        if (index_tt == ptr->index_tt_t1) {
          *radial_type = SCALAR_TEMPERATURE_1;
        }
        if (index_tt == ptr->index_tt_t2) {
          *radial_type = SCALAR_TEMPERATURE_2;
        }

      }

      if (ppt->has_cl_cmb_polarization == _TRUE_) {

        if (index_tt == ptr->index_tt_e) {
          *radial_type = SCALAR_POLARISATION_E;
        }

      }
    }

  if _vectors_ {

      if (ppt->has_cl_cmb_temperature == _TRUE_) {

        if (index_tt == ptr->index_tt_t1) {
          *radial_type = VECTOR_TEMPERATURE_1;
        }
        if (index_tt == ptr->index_tt_t2) {
          *radial_type = VECTOR_TEMPERATURE_2;
        }
      }

      if (ppt->has_cl_cmb_polarization == _TRUE_) {

        if (index_tt == ptr->index_tt_e) {
          *radial_type = VECTOR_POLARISATION_E;
        }
        if (index_tt == ptr->index_tt_b) {
          *radial_type = VECTOR_POLARISATION_B;
        }

      }
    }

  if _tensors_ {

      if (ppt->has_cl_cmb_temperature == _TRUE_) {

        if (index_tt == ptr->index_tt_t2) {
          *radial_type = TENSOR_TEMPERATURE_2;
        }
      }

      if (ppt->has_cl_cmb_polarization == _TRUE_) {

        if (index_tt == ptr->index_tt_e) {
          *radial_type = TENSOR_POLARISATION_E;
        }
        if (index_tt == ptr->index_tt_b) {
          *radial_type = TENSOR_POLARISATION_B;
        }

      }
    }

  return _SUCCESS_;

}

int transfer_workspace_init(
                            struct transfers * ptr,
                            struct precision * ppr,
                            struct transfer_workspace **ptw,
                            int perturb_tau_size,
                            int tau_size_max,
                            double K,
                            int sgnK,
                            double tau0_minus_tau_cut,
                            HyperInterpStruct * pBIS){

  class_calloc(*ptw,1,sizeof(struct transfer_workspace),ptr->error_message);

  (*ptw)->tau_size_max = tau_size_max;
  (*ptw)->l_size = ptr->l_size_max;
  (*ptw)->HIS_allocated=_FALSE_;
  (*ptw)->pBIS = pBIS;
  (*ptw)->K = K;
  (*ptw)->sgnK = sgnK;
  (*ptw)->tau0_minus_tau_cut = tau0_minus_tau_cut;
  (*ptw)->neglect_late_source = _FALSE_;

  class_alloc((*ptw)->interpolated_sources,perturb_tau_size*sizeof(double),ptr->error_message);
  class_alloc((*ptw)->sources,tau_size_max*sizeof(double),ptr->error_message);
  class_alloc((*ptw)->tau0_minus_tau,tau_size_max*sizeof(double),ptr->error_message);
  class_alloc((*ptw)->w_trapz,tau_size_max*sizeof(double),ptr->error_message);
  class_alloc((*ptw)->chi,tau_size_max*sizeof(double),ptr->error_message);
  class_alloc((*ptw)->cscKgen,tau_size_max*sizeof(double),ptr->error_message);
  class_alloc((*ptw)->cotKgen,tau_size_max*sizeof(double),ptr->error_message);

  return _SUCCESS_;
}

int transfer_workspace_free(
                            struct transfers * ptr,
                            struct transfer_workspace *ptw
                            ) {

  if (ptw->HIS_allocated==_TRUE_){
    //Free HIS structure:
    class_call(hyperspherical_HIS_free(&(ptw->HIS),ptr->error_message),
               ptr->error_message,
               ptr->error_message);
  }
  free(ptw->interpolated_sources);
  free(ptw->sources);
  free(ptw->tau0_minus_tau);
  free(ptw->w_trapz);
  free(ptw->chi);
  free(ptw->cscKgen);
  free(ptw->cotKgen);

  free(ptw);
  return _SUCCESS_;
}

int transfer_update_HIS(
                        struct precision * ppr,
                        struct transfers * ptr,
                        struct transfer_workspace * ptw,
                        int index_q,
                        double tau0
                         ) {

  double nu,new_nu;
  int int_nu;
  double xmin, xmax, sampling, phiminabs, xtol;
  double sqrt_absK;
  int l_size_max;
  int index_l_left,index_l_right;

  if (ptw->HIS_allocated == _TRUE_) {
    class_call(hyperspherical_HIS_free(&(ptw->HIS),ptr->error_message),
               ptr->error_message,
               ptr->error_message);
    ptw->HIS_allocated = _FALSE_;
  }

  if ((ptw->sgnK!=0) && (index_q < ptr->index_q_flat_approximation)) {

    xmin = ppr->hyper_x_min;

    sqrt_absK = sqrt(ptw->sgnK*ptw->K);

    xmax = sqrt_absK*tau0;
    nu = ptr->q[index_q]/sqrt_absK;

    if (ptw->sgnK == 1) {
      xmax = MIN(xmax,_PI_/2.0-ppr->hyper_x_min); //We only need solution on [0;pi/2]

      int_nu = (int)(nu+0.2);
      new_nu = (double)int_nu;
      class_test(nu-new_nu > 1.e-6,
                 ptr->error_message,
                 "problem in q list definition in closed case for index_q=%d, nu=%e, nu-int(nu)=%e",index_q,nu,nu-new_nu);
      nu = new_nu;

    }

    if (nu > ppr->hyper_nu_sampling_step)
      sampling = ppr->hyper_sampling_curved_high_nu;
    else
      sampling = ppr->hyper_sampling_curved_low_nu;

    /* find the highest value of l such that x_nonzero < xmax = sqrt(|K|) tau0. That will be l_max. */
    l_size_max = ptr->l_size_max;
    if (ptw->sgnK == 1)
      while ((double)ptr->l[l_size_max-1] >= nu)
        l_size_max--;

    if (ptw->sgnK == -1){
      xtol = ppr->hyper_x_tol;
      phiminabs = ppr->hyper_phi_min_abs;

      /** First try to find lmax using fast approximation: */
      index_l_left=0;
      index_l_right=l_size_max-1;
      class_call(transfer_get_lmax(hyperspherical_get_xmin_from_approx,
                                   ptw->sgnK,
                                   nu,
                                   ptr->l,
                                   l_size_max,
                                   phiminabs,
                                   xmax,
                                   xtol,
                                   &index_l_left,
                                   &index_l_right,
                                   ptr->error_message),
                 ptr->error_message,
                 ptr->error_message);

      /** Now use WKB approximation to eventually modify borders: */
      class_call(transfer_get_lmax(hyperspherical_get_xmin_from_Airy,
                                   ptw->sgnK,
                                   nu,
                                   ptr->l,
                                   l_size_max,
                                   phiminabs,
                                   xmax,
                                   xtol,
                                   &index_l_left,
                                   &index_l_right,
                                   ptr->error_message),
                 ptr->error_message,
                 ptr->error_message);
      l_size_max = index_l_right+1;
    }

    class_test(nu <= 0.,
               ptr->error_message,
               "nu=%e when index_q=%d, q=%e, K=%e, sqrt(|K|)=%e; instead nu should always be strictly positive",
               nu,index_q,ptr->q[index_q],ptw->K,sqrt_absK);

    class_call(hyperspherical_HIS_create(ptw->sgnK,
                                         nu,
                                         l_size_max,
                                         ptr->l,
                                         xmin,
                                         xmax,
                                         sampling,
                                         ptr->l[l_size_max-1]+1,
                                         ppr->hyper_phi_min_abs,
                                         &(ptw->HIS),
                                         ptr->error_message),
               ptr->error_message,
               ptr->error_message);

    ptw->HIS_allocated = _TRUE_;

  }

  return _SUCCESS_;
}

int transfer_get_lmax(int (*get_xmin_generic)(int sgnK,
                                              int l,
                                              double nu,
                                              double xtol,
                                              double phiminabs,
                                              double *x_nonzero,
                                              int *fevals),
                      int sgnK,
                      double nu,
                      int *lvec,
                      int lsize,
                      double phiminabs,
                      double xmax,
                      double xtol,
                      int *index_l_left,
                      int *index_l_right,
                      ErrorMsg error_message){
  double x_nonzero;
  int fevals=0, index_l_mid;
  int multiplier;
  int right_boundary_checked = _FALSE_;
  int hil=0,hir=0,bini=0;
  class_call(get_xmin_generic(sgnK,
                              lvec[0],
                              nu,
                              xtol,
                              phiminabs,
                              &x_nonzero,
                              &fevals),
             error_message,
             error_message);
  if (x_nonzero >= xmax){
    //printf("None relevant\n");
    //x at left boundary is already larger than xmax.
    *index_l_right = MAX(lsize-1,1);
    return _SUCCESS_;
  }
  class_call(get_xmin_generic(sgnK,
                              lvec[lsize-1],
                              nu,
                              xtol,
                              phiminabs,
                              &x_nonzero,
                              &fevals),
             error_message,
             error_message);

  if (x_nonzero < xmax){
    //All Bessels are relevant
    //printf("All relevant\n");
    *index_l_left = MAX(0,(lsize-2));
    return _SUCCESS_;
  }
  /** Hunt for left boundary: */
  for (multiplier=1; ;multiplier *= 5){
    hil++;
    class_call(get_xmin_generic(sgnK,
                                lvec[*index_l_left],
                                nu,
                                xtol,
                                phiminabs,
                                &x_nonzero,
                                &fevals),
               error_message,
               error_message);
    //printf("Hunt left, iter = %d, x_nonzero=%g\n",hil,x_nonzero);
    if (x_nonzero <= xmax){
      //Boundary found
      break;
    }
    else{
      //We can use current index_l_left as index_l_right:
      *index_l_right = *index_l_left;
      right_boundary_checked = _TRUE_;
    }
    //Update index_l_left:
    *index_l_left = (*index_l_left)-multiplier;
    if (*index_l_left<=0){
      *index_l_left = 0;
      break;
    }
  }
  /** If not found, hunt for right boundary: */
  if (right_boundary_checked == _FALSE_){
    for (multiplier=1; ;multiplier *= 5){
      hir++;
      //printf("right iteration %d,index_l_right:%d\n",hir,*index_l_right);
      class_call(get_xmin_generic(sgnK,
                                  lvec[*index_l_right],
                                  nu,
                                  xtol,
                                  phiminabs,
                                  &x_nonzero,
                                  &fevals),
                 error_message,
                 error_message);
      if (x_nonzero >= xmax){
        //Boundary found
        break;
      }
      else{
        //We can use current index_l_right as index_l_left:
        *index_l_left = *index_l_right;
      }
      //Update index_l_right:
      *index_l_right = (*index_l_right)+multiplier;
      if (*index_l_right>=(lsize-1)){
        *index_l_right = lsize-1;
        break;
      }
    }
  }
  //  int fevalshunt=fevals;
  fevals=0;
  //Do binary search
  //  printf("Do binary search in get_lmax. \n");
  //printf("Region: [%d, %d]\n",*index_l_left,*index_l_right);
  while (((*index_l_right) - (*index_l_left)) > 1) {
    bini++;
    index_l_mid= (int)(0.5*((*index_l_right)+(*index_l_left)));
    //printf("left:%d, mid=%d, right=%d\n",*index_l_left,index_l_mid,*index_l_right);
    class_call(get_xmin_generic(sgnK,
                                lvec[index_l_mid],
                                nu,
                                xtol,
                                phiminabs,
                                &x_nonzero,
                                &fevals),
               error_message,
               error_message);
    if (x_nonzero < xmax)
      *index_l_left=index_l_mid;
    else
      *index_l_right=index_l_mid;
  }
  //printf("Done\n");
  /**  printf("Hunt left iter=%d, hunt right iter=%d (fevals: %d). For binary seach: %d (fevals: %d)\n",
       hil,hir,fevalshunt,bini,fevals);
  */
  return _SUCCESS_;
}<|MERGE_RESOLUTION|>--- conflicted
+++ resolved
@@ -934,13 +934,8 @@
   else {
 
     /* max contribution from non-integer nu values */
-<<<<<<< HEAD
-    q_step = 1.+q_period*ppr->q_logstep_spline;  
-    q_size_max = 2*(int)(log(q_max/q_min)/log(q_step));               
-=======
     q_step = 1.+q_period*ppr->q_logstep_spline;
-    q_size_max += 2*(int)(log(q_max/q_min)/log(q_step));
->>>>>>> 9c7ac14b
+    q_size_max = 2*(int)(log(q_max/q_min)/log(q_step));
 
     q_step = q_period*ppr->q_linstep;
     q_size_max += 2*(int)((q_max-q_min)/q_step);
