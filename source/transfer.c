/** @file transfer.c Documented transfer module.
 *
 * Julien Lesgourgues, 28.07.2013
 *
 * This module has two purposes:
 *
 * - at the beginning, to compute the transfer functions \f$
 *   \Delta_l^{X} (q) \f$, and store them in tables used for
 *   interpolation in other modules.
 *
 * - at any time in the code, to evaluate the transfer functions (for
 *   a given mode, initial condition, type and multipole l) at any
 *   wavenumber q (by interpolating within the interpolation table).
 *
 * Hence the following functions can be called from other modules:
 *
 * -# transfer_init() at the beginning (but after perturb_init()
 *    and bessel_init())
 *
 * -# transfer_functions_at_q() at any later time
 *
 * -# transfer_free() at the end, when no more calls to
 *    transfer_functions_at_q() are needed
 *
 * Note that in the standard implementation of CLASS, only the pre-computed
 * values of the transfer functions are used, no interpolation is necessary;
 * hence the routine transfer_functions_at_q() is actually never called.
 */

#include "transfer.h"

/**
 * Transfer function \f$ \Delta_l^{X} (q) \f$ at a given wavenumber q.
 *
 * For a given mode (scalar, vector, tensor), initial condition, type
 * (temperature, polarization, lensing, etc) and multipole, computes
 * the transfer function for an arbitrary value of q by interpolating
 * between pre-computed values of q. This
 * function can be called from whatever module at whatever time,
 * provided that transfer_init() has been called before, and
 * transfer_free() has not been called yet.
 *
 * Wavenumbers are called q in this module and k in the perturbation
 * module. In flat universes k=q. In non-flat universes q and k differ
 * through \f$ q2 = k2 + K(1+m)\f$, where m=0,1,2 for scalar, vector,
 * tensor. q should be used throughout the transfer module, excepted
 * when interpolating or manipulating the source functions S(k,tau)
 * calculated in the perturbation module: for a given value of q, this
 * should be done at the corresponding k(q).
 *
 * @param ptr        Input: pointer to transfer structure
 * @param index_md   Input: index of requested mode
 * @param index_ic   Input: index of requested initial condition
 * @param index_tt   Input: index of requested type
 * @param index_l    Input: index of requested multipole
 * @param q          Input: any wavenumber
 * @param transfer_function Output: transfer function
 * @return the error status
 */

int transfer_functions_at_q(
                            struct transfers * ptr,
                            int index_md,
                            int index_ic,
                            int index_tt,
                            int index_l,
                            double q,
                            double * transfer_function
                            ) {
  /** Summary: */

  /** - interpolate in pre-computed table using array_interpolate_two() */
  class_call(array_interpolate_two(
                                   ptr->q,
                                   1,
                                   0,
                                   ptr->transfer[index_md]
                                   +((index_ic * ptr->tt_size[index_md] + index_tt) * ptr->l_size[index_md] + index_l)
                                   * ptr->q_size,
                                   1,
                                   ptr->q_size,
                                   q,
                                   transfer_function,
                                   1,
                                   ptr->error_message),
             ptr->error_message,
             ptr->error_message);

  return _SUCCESS_;
}

/**
 * This routine initializes the transfers structure, (in particular,
 * computes table of transfer functions \f$ \Delta_l^{X} (q) \f$)
 *
 * Main steps:
 *
 * - initialize all indices in the transfers structure
 *   and allocate all its arrays using transfer_indices_of_transfers().
 *
 * - for each thread (in case of parallel run), initialize the fields of a memory zone called the transfer_workspace with transfer_workspace_init()
 *
 * - loop over q values. For each q, compute the Bessel functions if needed with transfer_update_HIS(), and defer the calculation of all transfer functions to transfer_compute_for_each_q()
 * - for each thread, free the the workspace with transfer_workspace_free()
 *
 * @param ppr Input : pointer to precision structure
 * @param pba Input : pointer to background structure
 * @param pth Input : pointer to thermodynamics structure
 * @param ppt Input : pointer to perturbation structure
 * @param pnl Input : pointer to nonlinear structure
 * @param ptr Output: pointer to initialized transfers structure
 * @return the error status
 */

int transfer_init(
                  struct precision * ppr,
                  struct background * pba,
                  struct thermo * pth,
                  struct perturbs * ppt,
                  struct nonlinear * pnl,
                  struct transfers * ptr
                  ) {

  /** Summary: */

  /** - define local variables */

  /* running index for wavenumbers */
  int index_q;

  /* conformal time today */
  double tau0;
  /* conformal time at recombination */
  double tau_rec;
  /* order of magnitude of the oscillation period of transfer functions */
  double q_period;

  /* maximum number of sampling times for transfer sources */
  int tau_size_max;

  /* array of sources S(k,tau), just taken from perturbation module,
     or transformed if non-linear corrections are needed
     sources[index_md][index_ic * ppt->tp_size[index_md] + index_tp][index_tau * ppt->k_size[index_md] + index_k]
  */
  double *** sources;

  /* array of source derivatives S''(k,tau)
     (second derivative with respect to k, not tau!),
     used to interpolate sources at the right values of k,
     sources_spline[index_md][index_ic * ppt->tp_size[index_md] + index_tp][index_tau * ppt->k_size[index_md] + index_k]
  */
  double *** sources_spline;

  /* pointer on workspace (one per thread if openmp) */
  struct transfer_workspace * ptw;

  /** - array with the correspondence between the index of sources in
      the perturbation module and in the transfer module,
      tp_of_tt[index_md][index_tt]
  */
  int ** tp_of_tt;

  /* structure containing the flat spherical bessel functions */

  HyperInterpStruct BIS;
  double xmax;

  /* This code can be optionally compiled with the openmp option for parallel computation.
     Inside parallel regions, the use of the command "return" is forbidden.
     For error management, instead of "return _FAILURE_", we will set the variable below
     to "abort = _TRUE_". This will lead to a "return _FAILURE_" just after leaving the
     parallel region. */
  int abort;

#ifdef _OPENMP

  /* instrumentation times */
  double tstart, tstop, tspent;

#endif

  /** check whether any spectrum in harmonic space (i.e., any C_l's) is actually requested */

  if (ppt->has_cls == _FALSE_) {
    ptr->has_cls = _FALSE_;
    if (ptr->transfer_verbose > 0)
      printf("No harmonic space transfer functions to compute. Transfer module skipped.\n");
    return _SUCCESS_;
  }
  else
    ptr->has_cls = _TRUE_;

  if (ptr->transfer_verbose > 0)
    fprintf(stdout,"Computing transfers\n");

  /** get number of modes (scalars, tensors...) */

  ptr->md_size = ppt->md_size;

  /** - get conformal age / recombination time
      from background / thermodynamics structures
      (only place where these structures are used in this module) */

  tau0 = pba->conformal_age;
  tau_rec = pth->tau_rec;

  /** - correspondence between k and l depend on angular diameter
      distance, i.e. on curvature. */

  ptr->angular_rescaling = pth->angular_rescaling;

  /** order of magnitude of the oscillation period of transfer functions */

  q_period = 2.*_PI_/(tau0-tau_rec)*ptr->angular_rescaling;

  /** - initialize all indices in the transfers structure and
      allocate all its arrays using transfer_indices_of_transfers() */

  class_call(transfer_indices_of_transfers(ppr,ppt,ptr,q_period,pba->K,pba->sgnK),
             ptr->error_message,
             ptr->error_message);

  /** - copy sources to a local array sources (in fact, only the pointers are copied, not the data), and eventually apply non-linear corrections to the sources */

  class_alloc(sources,
              ptr->md_size*sizeof(double**),
              ptr->error_message);

  class_call(transfer_perturbation_copy_sources_and_nl_corrections(ppt,pnl,ptr,sources),
             ptr->error_message,
             ptr->error_message);

  /** - spline all the sources passed by the perturbation module with respect to k (in order to interpolate later at a given value of k) */

  class_alloc(sources_spline,
              ptr->md_size*sizeof(double**),
              ptr->error_message);

  class_call(transfer_perturbation_source_spline(ppt,ptr,sources,sources_spline),
             ptr->error_message,
             ptr->error_message);

  /** - allocate and fill array describing the correspondence between perturbation types and transfer types */

  class_alloc(tp_of_tt,
              ptr->md_size*sizeof(int*),
              ptr->error_message);

  class_call(transfer_get_source_correspondence(ppt,ptr,tp_of_tt),
             ptr->error_message,
             ptr->error_message);

  /** - evaluate maximum number of sampled times in the transfer
      sources: needs to be known here, in order to allocate a large
      enough workspace */

  class_call(transfer_source_tau_size_max(ppr,pba,ppt,ptr,tau_rec,tau0,&tau_size_max),
             ptr->error_message,
             ptr->error_message);

  /** - compute flat spherical bessel functions */

  xmax = ptr->q[ptr->q_size-1]*tau0;
  if (pba->sgnK == -1)
    xmax *= (ptr->l[ptr->l_size_max-1]/ppr->hyper_flat_approximation_nu)/asinh(ptr->l[ptr->l_size_max-1]/ppr->hyper_flat_approximation_nu)*1.01;

  class_call(hyperspherical_HIS_create(0,
                                       1.,
                                       ptr->l_size_max,
                                       ptr->l,
                                       ppr->hyper_x_min,
                                       xmax,
                                       ppr->hyper_sampling_flat,
                                       ptr->l[ptr->l_size_max-1]+1,
                                       ppr->hyper_phi_min_abs,
                                       &BIS,
                                       ptr->error_message),
             ptr->error_message,
             ptr->error_message);

  /*
    fprintf(stderr,"tau:%d   l:%d   q:%d\n",
    ppt->tau_size,
    ptr->l_size_max,
    ptr->q_size
    );
  */

  /** - eventually read the selection and evolution functions */

  class_call(transfer_global_selection_read(ptr),
             ptr->error_message,
             ptr->error_message);

  /** (a.3.) workspace, allocated in a parallel zone since in openmp
      version there is one workspace per thread */

  /* initialize error management flag */
  abort = _FALSE_;

  /* beginning of parallel region */

#pragma omp parallel                                                    \
  shared(tau_size_max,ptr,ppr,pba,ppt,tp_of_tt,tau_rec,sources_spline,abort,BIS,tau0) \
  private(ptw,index_q,tstart,tstop,tspent)
  {

#ifdef _OPENMP
    tspent = 0.;
#endif

    /* allocate workspace */

    class_call_parallel(transfer_workspace_init(ptr,
                                                ppr,
                                                &ptw,
                                                ppt->tau_size,
                                                tau_size_max,
                                                pba->K,
                                                pba->sgnK,
                                                tau0-pth->tau_cut,
                                                &BIS),
                        ptr->error_message,
                        ptr->error_message);

    /** - loop over all wavenumbers (parallelized). For each wavenumber: */

#pragma omp for schedule (dynamic)

    for (index_q = 0; index_q < ptr->q_size; index_q++) {

#ifdef _OPENMP
      tstart = omp_get_wtime();
#endif

      if (ptr->transfer_verbose > 2)
        printf("Compute transfer for wavenumber [%d/%zu]\n",index_q,ptr->q_size-1);

      /* Update interpolation structure: */
      class_call_parallel(transfer_update_HIS(ppr,
                                              ptr,
                                              ptw,
                                              index_q,
                                              tau0),
                          ptr->error_message,
                          ptr->error_message);

      class_call_parallel(transfer_compute_for_each_q(ppr,
                                                      pba,
                                                      ppt,
                                                      ptr,
                                                      tp_of_tt,
                                                      index_q,
                                                      tau_size_max,
                                                      tau_rec,
                                                      sources,
                                                      sources_spline,
                                                      ptw),
                          ptr->error_message,
                          ptr->error_message);

#ifdef _OPENMP
      tstop = omp_get_wtime();

      tspent += tstop-tstart;
#endif

#pragma omp flush(abort)

    } /* end of loop over wavenumber */

    /* free workspace allocated inside parallel zone */
    class_call_parallel(transfer_workspace_free(ptr,ptw),
                        ptr->error_message,
                        ptr->error_message);

#ifdef _OPENMP
    if (ptr->transfer_verbose>1)
      printf("In %s: time spent in parallel region (loop over k's) = %e s for thread %d\n",
             __func__,tspent,omp_get_thread_num());
#endif

  } /* end of parallel region */

  if (abort == _TRUE_) return _FAILURE_;

  /* finally, free arrays allocated outside parallel zone */

  class_call(transfer_perturbation_sources_spline_free(ppt,ptr,sources_spline),
             ptr->error_message,
             ptr->error_message);

  class_call(transfer_perturbation_sources_free(ppt,pnl,ptr,sources),
             ptr->error_message,
             ptr->error_message);

  class_call(transfer_free_source_correspondence(ptr,tp_of_tt),
             ptr->error_message,
             ptr->error_message);

  class_call(hyperspherical_HIS_free(&BIS,ptr->error_message),
             ptr->error_message,
             ptr->error_message);
  return _SUCCESS_;
}

/**
 * This routine frees all the memory space allocated by transfer_init().
 *
 * To be called at the end of each run, only when no further calls to
 * transfer_functions_at_k() are needed.
 *
 * @param ptr Input: pointer to transfers structure (which fields must be freed)
 * @return the error status
 */

int transfer_free(
                  struct transfers * ptr
                  ) {

  int index_md;

  if (ptr->has_cls == _TRUE_) {

    for (index_md = 0; index_md < ptr->md_size; index_md++) {
      free(ptr->l_size_tt[index_md]);
      free(ptr->transfer[index_md]);
      free(ptr->k[index_md]);
    }

    free(ptr->tt_size);
    free(ptr->l_size_tt);
    free(ptr->l_size);
    free(ptr->l);
    free(ptr->q);
    free(ptr->k);
    free(ptr->transfer);

    if (ptr->nz_size > 0) {
      free(ptr->nz_z);
      free(ptr->nz_nz);
      free(ptr->nz_ddnz);
    }

    if (ptr->nz_evo_size > 0) {
      free(ptr->nz_evo_z);
      free(ptr->nz_evo_nz);
      free(ptr->nz_evo_dlog_nz);
      free(ptr->nz_evo_dd_dlog_nz);
    }
  }

  return _SUCCESS_;

}

/**
 * This routine defines all indices and allocates all tables
 * in the transfers structure
 *
 * Compute list of (k, l) values, allocate and fill corresponding
 * arrays in the transfers structure. Allocate the array of transfer
 * function tables.
 *
 * @param ppr      Input : pointer to precision structure
 * @param ppt      Input : pointer to perturbation structure
 * @param ptr      Input/Output: pointer to transfer structure
 * @param q_period Input: order of magnitude of the oscillation period of transfer functions
 * @param K        Input : spatial curvature (in absolute value)
 * @param sgnK     Input : spatial curvature sign (open/closed/flat)
 * @return the error status
 */

int transfer_indices_of_transfers(
                                  struct precision * ppr,
                                  struct perturbs * ppt,
                                  struct transfers * ptr,
                                  double q_period,
                                  double K,
                                  int sgnK
                                  ) {

  /** Summary: */

  /** - define local variables */

  int index_md,index_tt,index_tt_common;

  /** define indices for transfer types */

  class_alloc(ptr->tt_size,ptr->md_size * sizeof(int),ptr->error_message);

  /** - type indices common to scalars and tensors */

  index_tt = 0;

  class_define_index(ptr->index_tt_t2,ppt->has_cl_cmb_temperature, index_tt,1);
  class_define_index(ptr->index_tt_e, ppt->has_cl_cmb_polarization,index_tt,1);

  index_tt_common=index_tt;

  /** - type indices for scalars */

  if (ppt->has_scalars == _TRUE_) {

    index_tt = index_tt_common;

    class_define_index(ptr->index_tt_t0,     ppt->has_cl_cmb_temperature,      index_tt,1);
    class_define_index(ptr->index_tt_t1,     ppt->has_cl_cmb_temperature,      index_tt,1);
    class_define_index(ptr->index_tt_lcmb,   ppt->has_cl_cmb_lensing_potential,index_tt,1);
    class_define_index(ptr->index_tt_density,ppt->has_nc_density,              index_tt,ppt->selection_num);
    class_define_index(ptr->index_tt_rsd,    ppt->has_nc_rsd,                  index_tt,ppt->selection_num);
    class_define_index(ptr->index_tt_d0,     ppt->has_nc_rsd,                  index_tt,ppt->selection_num);
    class_define_index(ptr->index_tt_d1,     ppt->has_nc_rsd,                  index_tt,ppt->selection_num);
    class_define_index(ptr->index_tt_nc_lens,ppt->has_nc_lens,                 index_tt,ppt->selection_num);
    class_define_index(ptr->index_tt_nc_g1,  ppt->has_nc_gr,                   index_tt,ppt->selection_num);
    class_define_index(ptr->index_tt_nc_g2,  ppt->has_nc_gr,                   index_tt,ppt->selection_num);
    class_define_index(ptr->index_tt_nc_g3,  ppt->has_nc_gr,                   index_tt,ppt->selection_num);
    class_define_index(ptr->index_tt_nc_g4,  ppt->has_nc_gr,                   index_tt,ppt->selection_num);
    class_define_index(ptr->index_tt_nc_g5,  ppt->has_nc_gr,                   index_tt,ppt->selection_num);
    class_define_index(ptr->index_tt_lensing,ppt->has_cl_lensing_potential,    index_tt,ppt->selection_num);

    ptr->tt_size[ppt->index_md_scalars]=index_tt;

  }

  /** - type indices for vectors */

  if (ppt->has_vectors == _TRUE_) {

    index_tt = index_tt_common;

    class_define_index(ptr->index_tt_t1,ppt->has_cl_cmb_temperature, index_tt,1);
    class_define_index(ptr->index_tt_b, ppt->has_cl_cmb_polarization,index_tt,1);

    ptr->tt_size[ppt->index_md_vectors]=index_tt;

  }

  /** - type indices for tensors */

  if (ppt->has_tensors == _TRUE_) {

    index_tt = index_tt_common;

    class_define_index(ptr->index_tt_b, ppt->has_cl_cmb_polarization,index_tt,1);

    ptr->tt_size[ppt->index_md_tensors]=index_tt;

  }

  /** - allocate arrays of (k, l) values and transfer functions */

  /* number of l values for each mode and type,
     l_size_tt[index_md][index_tt], and maximized for each mode,
     l_size[index_md] */

  class_alloc(ptr->l_size,ptr->md_size * sizeof(int),ptr->error_message);

  class_alloc(ptr->l_size_tt,ptr->md_size * sizeof(int *),ptr->error_message);

  for (index_md = 0; index_md < ptr->md_size; index_md++) {
    class_alloc(ptr->l_size_tt[index_md],ptr->tt_size[index_md] * sizeof(int),ptr->error_message);
  }

  /* array (of array) of transfer functions for each mode, transfer[index_md] */

  class_alloc(ptr->transfer,ptr->md_size * sizeof(double *),ptr->error_message);

  /** get q values using transfer_get_q_list() */

  class_call(transfer_get_q_list(ppr,ppt,ptr,q_period,K,sgnK),
             ptr->error_message,
             ptr->error_message);

  /** get k values using transfer_get_k_list() */
  class_call(transfer_get_k_list(ppt,ptr,K),
             ptr->error_message,
             ptr->error_message);

  /* for testing, it can be useful to print the q list in a file: */

  /*
    FILE * out=fopen("output/q","w");
    int index_q;

    for (index_q=0; index_q < ptr->q_size; index_q++) {

    fprintf(out,"%d %e %e %e %e\n",
    index_q,
    ptr->q[index_q],
    ptr->k[0][index_q],
    ptr->q[index_q]/sqrt(sgnK*K),
    ptr->q[index_q+1]-ptr->q[index_q]);

    }

    fclose(out);
  */

  /** get l values using transfer_get_l_list() */
  class_call(transfer_get_l_list(ppr,ppt,ptr),
             ptr->error_message,
             ptr->error_message);

  /** - loop over modes (scalar, etc). For each mode: */

  for (index_md = 0; index_md < ptr->md_size; index_md++) {

    /** allocate arrays of transfer functions, (ptr->transfer[index_md])[index_ic][index_tt][index_l][index_k] */
    class_alloc(ptr->transfer[index_md],
                ppt->ic_size[index_md] * ptr->tt_size[index_md] * ptr->l_size[index_md] * ptr->q_size * sizeof(double),
                ptr->error_message);

  }

  return _SUCCESS_;

}

int transfer_perturbation_copy_sources_and_nl_corrections(
                                                          struct perturbs * ppt,
                                                          struct nonlinear * pnl,
                                                          struct transfers * ptr,
                                                          double *** sources
                                                          ) {
  int index_md;
  int index_ic;
  int index_tp;
  int index_k;
  int index_tau;

  for (index_md = 0; index_md < ptr->md_size; index_md++) {

    class_alloc(sources[index_md],
                ppt->ic_size[index_md]*ppt->tp_size[index_md]*sizeof(double*),
                ptr->error_message);

    for (index_ic = 0; index_ic < ppt->ic_size[index_md]; index_ic++) {

      for (index_tp = 0; index_tp < ppt->tp_size[index_md]; index_tp++) {

        if ((pnl->method != nl_none) && (_scalars_) &&
            (((ppt->has_source_delta_m == _TRUE_) && (index_tp == ppt->index_tp_delta_m)) ||
             ((ppt->has_source_theta_m == _TRUE_) && (index_tp == ppt->index_tp_theta_m)) ||
             ((ppt->has_source_phi == _TRUE_) && (index_tp == ppt->index_tp_phi)) ||
             ((ppt->has_source_phi_prime == _TRUE_) && (index_tp == ppt->index_tp_phi_prime)) ||
             ((ppt->has_source_phi_plus_psi == _TRUE_) && (index_tp == ppt->index_tp_phi_plus_psi)) ||
             ((ppt->has_source_psi == _TRUE_) && (index_tp == ppt->index_tp_psi)))) {

          class_alloc(sources[index_md][index_ic * ppt->tp_size[index_md] + index_tp],
                      ppt->k_size[index_md]*ppt->tau_size*sizeof(double),
                      ptr->error_message);

          for (index_tau=0; index_tau<ppt->tau_size; index_tau++) {
            for (index_k=0; index_k<ppt->k_size[index_md]; index_k++) {
              sources[index_md]
                [index_ic * ppt->tp_size[index_md] + index_tp]
                [index_tau * ppt->k_size[index_md] + index_k] =
                ppt->sources[index_md]
                [index_ic * ppt->tp_size[index_md] + index_tp]
                [index_tau * ppt->k_size[index_md] + index_k]
                * pnl->nl_corr_density[index_tau * ppt->k_size[index_md] + index_k];
            }
          }
        }
        else {
          sources[index_md][index_ic * ppt->tp_size[index_md] + index_tp] =
            ppt->sources[index_md][index_ic * ppt->tp_size[index_md] + index_tp];
        }
      }
    }
  }

  return _SUCCESS_;

}


int transfer_perturbation_source_spline(
                                        struct perturbs * ppt,
                                        struct transfers * ptr,
                                        double *** sources,
                                        double *** sources_spline
                                        ) {
  int index_md;
  int index_ic;
  int index_tp;

  for (index_md = 0; index_md < ptr->md_size; index_md++) {

    class_alloc(sources_spline[index_md],
                ppt->ic_size[index_md]*ppt->tp_size[index_md]*sizeof(double*),
                ptr->error_message);

    for (index_ic = 0; index_ic < ppt->ic_size[index_md]; index_ic++) {

      for (index_tp = 0; index_tp < ppt->tp_size[index_md]; index_tp++) {

        class_alloc(sources_spline[index_md][index_ic * ppt->tp_size[index_md] + index_tp],
                    ppt->k_size[index_md]*ppt->tau_size*sizeof(double),
                    ptr->error_message);

        class_call(array_spline_table_columns2(ppt->k[index_md],
                                               ppt->k_size[index_md],
                                               sources[index_md][index_ic * ppt->tp_size[index_md] + index_tp],
                                               ppt->tau_size,
                                               sources_spline[index_md][index_ic * ppt->tp_size[index_md] + index_tp],
                                               _SPLINE_EST_DERIV_,
                                               ptr->error_message),
                   ptr->error_message,
                   ptr->error_message);

      }
    }
  }

  return _SUCCESS_;

}

int transfer_perturbation_sources_free(
                                       struct perturbs * ppt,
                                       struct nonlinear * pnl,
                                       struct transfers * ptr,
                                       double *** sources
                                       ) {
  int index_md;
  int index_ic;
  int index_tp;

  for (index_md = 0; index_md < ptr->md_size; index_md++) {
    for (index_ic = 0; index_ic < ppt->ic_size[index_md]; index_ic++) {
      for (index_tp = 0; index_tp < ppt->tp_size[index_md]; index_tp++) {
        if ((pnl->method != nl_none) && (_scalars_) &&
            (((ppt->has_source_delta_m == _TRUE_) && (index_tp == ppt->index_tp_delta_m)) ||
             ((ppt->has_source_theta_m == _TRUE_) && (index_tp == ppt->index_tp_theta_m)) ||
             ((ppt->has_source_phi == _TRUE_) && (index_tp == ppt->index_tp_phi)) ||
             ((ppt->has_source_phi_prime == _TRUE_) && (index_tp == ppt->index_tp_phi_prime)) ||
             ((ppt->has_source_phi_plus_psi == _TRUE_) && (index_tp == ppt->index_tp_phi_plus_psi)) ||
             ((ppt->has_source_psi == _TRUE_) && (index_tp == ppt->index_tp_psi)))) {

          free(sources[index_md][index_ic * ppt->tp_size[index_md] + index_tp]);
        }
      }
    }
    free(sources[index_md]);
  }
  free(sources);

  return _SUCCESS_;
}

int transfer_perturbation_sources_spline_free(
                                              struct perturbs * ppt,
                                              struct transfers * ptr,
                                              double *** sources_spline
                                              ) {
  int index_md;
  int index_ic;
  int index_tp;

  for (index_md = 0; index_md < ptr->md_size; index_md++) {
    for (index_ic = 0; index_ic < ppt->ic_size[index_md]; index_ic++) {
      for (index_tp = 0; index_tp < ppt->tp_size[index_md]; index_tp++) {
        free(sources_spline[index_md][index_ic * ppt->tp_size[index_md] + index_tp]);
      }
    }
    free(sources_spline[index_md]);
  }
  free(sources_spline);

  return _SUCCESS_;
}

/**
 * This routine defines the number and values of multipoles l for all modes.
 *
 * @param ppr  Input : pointer to precision structure
 * @param ppt  Input : pointer to perturbation structure
 * @param ptr  Input/Output : pointer to transfers structure containing l's
 * @return the error status
 */

int transfer_get_l_list(
                        struct precision * ppr,
                        struct perturbs * ppt,
                        struct transfers * ptr
                        ) {

  int index_l;
  int l_max=0;
  int index_md;
  int index_tt;
  int increment,current_l;

  /*
    fprintf(stderr,"rescaling %e logstep %e linstep %e\n",
    ptr->angular_rescaling,
    pow(ppr->l_logstep,ptr->angular_rescaling),
    ppr->l_linstep*ptr->angular_rescaling);
  */

  /* check that largests need value of l_max */

  if (ppt->has_cls == _TRUE_) {

    if (ppt->has_scalars == _TRUE_) {

      if ((ppt->has_cl_cmb_temperature == _TRUE_) ||
          (ppt->has_cl_cmb_polarization == _TRUE_) ||
          (ppt->has_cl_cmb_lensing_potential == _TRUE_))
        l_max=MAX(ppt->l_scalar_max,l_max);

      if ((ppt->has_cl_lensing_potential == _TRUE_) ||
          (ppt->has_cl_number_count == _TRUE_))
        l_max=MAX(ppt->l_lss_max,l_max);
    }

    if (ppt->has_tensors == _TRUE_)
      l_max=MAX(ppt->l_tensor_max,l_max);

  }

  /* allocate and fill l array */

  /** - start from l = 2 and increase with logarithmic step */

  index_l = 0;
  current_l = 2;
  increment = MAX((int)(current_l * (pow(ppr->l_logstep,ptr->angular_rescaling)-1.)),1);

  while (((current_l+increment) < l_max) &&
         (increment < ppr->l_linstep*ptr->angular_rescaling)) {

    index_l ++;
    current_l += increment;
    increment = MAX((int)(current_l * (pow(ppr->l_logstep,ptr->angular_rescaling)-1.)),1);

  }

  /** - when the logarithmic step becomes larger than some linear step,
      stick to this linear step till l_max */

  increment = ppr->l_linstep*ptr->angular_rescaling;

  while ((current_l+increment) <= l_max) {

    index_l ++;
    current_l += increment;

  }

  /** - last value set to exactly l_max */

  if (current_l != l_max) {

    index_l ++;
    current_l = l_max;

  }

  ptr->l_size_max = index_l+1;

  /** - so far we just counted the number of values. Now repeat the
      whole thing but fill array with values. */

  class_alloc(ptr->l,ptr->l_size_max*sizeof(int),ptr->error_message);

  index_l = 0;
  ptr->l[0] = 2;
  increment = MAX((int)(ptr->l[0] * (pow(ppr->l_logstep,ptr->angular_rescaling)-1.)),1);

  while (((ptr->l[index_l]+increment) < l_max) &&
         (increment < ppr->l_linstep*ptr->angular_rescaling)) {

    index_l ++;
    ptr->l[index_l]=ptr->l[index_l-1]+increment;
    increment = MAX((int)(ptr->l[index_l] * (pow(ppr->l_logstep,ptr->angular_rescaling)-1.)),1);

  }

  increment = ppr->l_linstep*ptr->angular_rescaling;

  while ((ptr->l[index_l]+increment) <= l_max) {

    index_l ++;
    ptr->l[index_l]=ptr->l[index_l-1]+increment;

  }

  if (ptr->l[index_l] != l_max) {

    index_l ++;
    ptr->l[index_l]= l_max;

  }

  /* for each mode and type, find relevant size of l array,
     l_size_tt[index_md][index_tt] (since for some modes and types
     l_max can be smaller). Also, maximize this size for each mode to
     find l_size[index_md]. */

  for (index_md=0; index_md < ppt->md_size; index_md++) {

    ptr->l_size[index_md] = 0;

    for (index_tt=0;index_tt<ptr->tt_size[index_md];index_tt++) {

      if (_scalars_) {

        if ((ppt->has_cl_cmb_temperature == _TRUE_) &&
            ((index_tt == ptr->index_tt_t0) || (index_tt == ptr->index_tt_t1) || (index_tt == ptr->index_tt_t2)))
          l_max=ppt->l_scalar_max;

        if ((ppt->has_cl_cmb_polarization == _TRUE_) && (index_tt == ptr->index_tt_e))
          l_max=ppt->l_scalar_max;

        if ((ppt->has_cl_cmb_lensing_potential == _TRUE_) && (index_tt == ptr->index_tt_lcmb))
          l_max=ppt->l_scalar_max;

        if ((_index_tt_in_range_(ptr->index_tt_density, ppt->selection_num, ppt->has_nc_density)) ||
            (_index_tt_in_range_(ptr->index_tt_rsd,     ppt->selection_num, ppt->has_nc_rsd)) ||
            (_index_tt_in_range_(ptr->index_tt_d0,      ppt->selection_num, ppt->has_nc_rsd)) ||
            (_index_tt_in_range_(ptr->index_tt_d1,      ppt->selection_num, ppt->has_nc_rsd)) ||
            (_index_tt_in_range_(ptr->index_tt_nc_lens, ppt->selection_num, ppt->has_nc_lens))||
            (_index_tt_in_range_(ptr->index_tt_nc_g1,   ppt->selection_num, ppt->has_nc_gr))  ||
            (_index_tt_in_range_(ptr->index_tt_nc_g2,   ppt->selection_num, ppt->has_nc_gr))  ||
            (_index_tt_in_range_(ptr->index_tt_nc_g3,   ppt->selection_num, ppt->has_nc_gr))  ||
            (_index_tt_in_range_(ptr->index_tt_nc_g4,   ppt->selection_num, ppt->has_nc_gr))  ||
            (_index_tt_in_range_(ptr->index_tt_nc_g5,   ppt->selection_num, ppt->has_nc_gr))
            )
          l_max=ppt->l_lss_max;

        if ((ppt->has_cl_lensing_potential == _TRUE_) && (index_tt >= ptr->index_tt_lensing) && (index_tt < ptr->index_tt_lensing+ppt->selection_num))
          l_max=ppt->l_lss_max;

      }

      if (_tensors_) {
        l_max = ppt->l_tensor_max;
      }

      class_test(l_max > ptr->l[ptr->l_size_max-1],
                 ptr->error_message,
                 "For mode %d, type %d, asked for l_max=%d greater than in Bessel table where l_max=%d",
                 index_md,
                 index_tt,
                 l_max,
                 ptr->l[ptr->l_size_max-1]);

      index_l=0;
      while (ptr->l[index_l] < l_max) index_l++;
      ptr->l_size_tt[index_md][index_tt]=index_l+1;

      if (ptr->l_size_tt[index_md][index_tt] < ptr->l_size_max)
        ptr->l_size_tt[index_md][index_tt]++;
      if (ptr->l_size_tt[index_md][index_tt] < ptr->l_size_max)
        ptr->l_size_tt[index_md][index_tt]++;

      ptr->l_size[index_md] = MAX(ptr->l_size[index_md],ptr->l_size_tt[index_md][index_tt]);

    }
  }

  return _SUCCESS_;

}

/**
 * This routine defines the number and values of wavenumbers q for
 * each mode (goes smoothly from logarithmic step for small q's to
 * linear step for large q's).
 *
 * @param ppr     Input : pointer to precision structure
 * @param ppt     Input : pointer to perturbation structure
 * @param ptr     Input/Output : pointer to transfers structure containing q's
 * @param q_period Input: order of magnitude of the oscillation period of transfer functions
 * @param K        Input : spatial curvature (in absolute value)
 * @param sgnK     Input : spatial curvature sign (open/closed/flat)
 * @return the error status
 */

int transfer_get_q_list(
                        struct precision * ppr,
                        struct perturbs * ppt,
                        struct transfers * ptr,
                        double q_period,
                        double K,
                        int sgnK
                        ) {

  int index_q;
  double q,q_min=0.,q_max=0.,q_step,k_max;
  int nu, nu_min, nu_proposed;
  int q_size_max;
  double q_approximation;
  double last_step=0.;
  int last_index=0;
  double q_logstep_spline;
  double q_logstep_trapzd;
  int index_md;

  /* first and last value in flat case*/

  if (sgnK == 0) {
    q_min = ppt->k_min;

    q_max = 0.;
    for (index_md=0; index_md<ppt->md_size; index_md++) {
      q_max = MAX(q_max,ppt->k[index_md][ppt->k_size_cl[index_md]-1]);
    }

    K=0;
  }

  /* first and last value in open case*/

  else if (sgnK == -1) {
    q_min = sqrt(ppt->k_min*ppt->k_min+K);

    k_max = 0.;
    for (index_md=0; index_md<ppt->md_size; index_md++) {
      k_max = MAX(k_max,ppt->k[index_md][ppt->k_size_cl[index_md]-1]);
    }

    q_max = sqrt(k_max*k_max+K);
    if (ppt->has_vectors == _TRUE_)
      q_max = MIN(q_max,sqrt(k_max*k_max+2.*K));
    if (ppt->has_tensors == _TRUE_)
      q_max = MIN(q_max,sqrt(k_max*k_max+3.*K));
  }

  /* first and last value in closed case*/

  else if (sgnK == 1) {
    nu_min = 3;
    q_min = nu_min * sqrt(K);

    q_max = 0.;
    for (index_md=0; index_md<ppt->md_size; index_md++) {
      q_max = MAX(q_max,ppt->k[index_md][ppt->k_size_cl[index_md]-1]);
    }
  }

  /* adjust the parameter governing the log step size to curvature */

  q_logstep_spline = ppr->q_logstep_spline/pow(ptr->angular_rescaling,ppr->q_logstep_open);
  q_logstep_trapzd = ppr->q_logstep_trapzd;

  /* very conservative estimate of number of values */

  if (sgnK == 1) {

    q_approximation = MIN(ppr->hyper_flat_approximation_nu,(q_max/sqrt(K)));

    /* max contribution from integer nu values */
    q_step = 1.+q_period*ppr->q_logstep_trapzd;
    q_size_max = 2*(int)(log(q_approximation/q_min)/log(q_step));

    q_step = q_period*ppr->q_linstep;
    q_size_max += 2*(int)((q_approximation-q_min)/q_step);

    /* max contribution from non-integer nu values */
    q_step = 1.+q_period*ppr->q_logstep_spline;
    q_size_max += 2*(int)(log(q_max/q_approximation)/log(q_step));

    q_step = q_period*ppr->q_linstep;
    q_size_max += 2*(int)((q_max-q_approximation)/q_step);

  }
  else {

    /* max contribution from non-integer nu values */
    q_step = 1.+q_period*ppr->q_logstep_spline;
    q_size_max = 5*(int)(log(q_max/q_min)/log(q_step));

    q_step = q_period*ppr->q_linstep;
    q_size_max += 5*(int)((q_max-q_min)/q_step);

  }

  /* create array with this conservative size estimate. The exact size
     will be readjusted below, after filling the array. */

  class_alloc(ptr->q,
              q_size_max*sizeof(double),
              ptr->error_message);

  /* assign the first value before starting the loop */

  index_q = 0;
  ptr->q[index_q] = q_min;
  nu = 3;
  index_q++;

  /* loop over the values */

  while (ptr->q[index_q-1] < q_max) {

    class_test(index_q >= q_size_max,ptr->error_message,"buggy q-list definition");

    /* step size formula in flat/open case. Step goes gradually from
       logarithmic to linear:

       - in the small q limit, it is logarithmic with: (delta q / q) =
       q_period * q_logstep_spline

       - in the large q limit, it is linear with: (delta q) = q_period
       * ppr->q_linstep
       */

    if (sgnK<=0) {

      q = ptr->q[index_q-1]
        + q_period * ppr->q_linstep * ptr->q[index_q-1]
        / (ptr->q[index_q-1] + ppr->q_linstep/q_logstep_spline);

    }

    /* step size formula in closed case. Same thing excepted that:

       - in the small q limit, the logarithmic step is reduced, being
       given by q_logstep_trapzd, and values are rounded to integer
       values of nu=q/sqrt(K). This happens as long as
       nu<nu_flat_approximation

       - for nu>nu_flat_approximation, the step gradually catches up
       the same expression as in the flat/open case, and there is no
       need to round up to integer nu's.
    */

    else {

      if (nu < (int)ppr->hyper_flat_approximation_nu) {

        q = ptr->q[index_q-1]
          + q_period * ppr->q_linstep * ptr->q[index_q-1]
          / (ptr->q[index_q-1] + ppr->q_linstep/q_logstep_trapzd);

        nu_proposed = (int)(q/sqrt(K));
        if (nu_proposed <= nu+1)
          nu = nu+1;
        else
          nu = nu_proposed;

        q = nu*sqrt(K);
        last_step = q - ptr->q[index_q-1];
        last_index = index_q+1;
      }
      else {

        q_step = q_period * ppr->q_linstep * ptr->q[index_q-1] / (ptr->q[index_q-1] + ppr->q_linstep/q_logstep_spline);

        if (index_q-last_index < (int)ppr->q_numstep_transition)
          q = ptr->q[index_q-1] + (1-(double)(index_q-last_index)/ppr->q_numstep_transition) * last_step + (double)(index_q-last_index)/ppr->q_numstep_transition * q_step;
        else
          q = ptr->q[index_q-1] + q_step;
      }
    }

    ptr->q[index_q] = q;
    index_q++;
  }

  /* infer total number of values (also checking if we overshot the last point) */

  if (ptr->q[index_q-1] > q_max)
    ptr->q_size=index_q-1;
  else
    ptr->q_size=index_q;

  class_test(ptr->q_size<2,ptr->error_message,"buggy q-list definition");

  //fprintf(stderr,"q_size_max=%d q_size = %d\n",q_size_max,ptr->q_size);
  //fprintf(stderr,"q_size = %d\n",ptr->q_size);

  /* now, readjust array size */

  class_realloc(ptr->q,
                ptr->q,
                ptr->q_size*sizeof(double),
                ptr->error_message);

  /* in curved universe, check at which index the flat rescaling
     approximation will start being used */

  if (sgnK != 0) {

    q_approximation = ppr->hyper_flat_approximation_nu * sqrt(sgnK*K);
    for (ptr->index_q_flat_approximation=0;
         ptr->index_q_flat_approximation < ptr->q_size-1;
         ptr->index_q_flat_approximation++) {
      if (ptr->q[ptr->index_q_flat_approximation] > q_approximation) break;
    }
    if (ptr->transfer_verbose > 1)
      printf("Flat bessel approximation spares hyperspherical bessel computations for %zu wavenumebrs over a total of %zu\n",
             ptr->q_size-ptr->index_q_flat_approximation,ptr->q_size);
  }

  return _SUCCESS_;

}

/**
 * This routine infers from the q values a list of corresponding k
 * values for each mode.
 *
 * @param ppt     Input : pointer to perturbation structure
 * @param ptr     Input/Output : pointer to transfers structure containing q's
 * @param K       Input : spatial curvature
 * @return the error status
 */

int transfer_get_k_list(
                        struct perturbs * ppt,
                        struct transfers * ptr,
                        double K
                        ) {

  int index_md;
  int index_q;
  double m=0.;

  class_alloc(ptr->k,ptr->md_size*sizeof(double*),ptr->error_message);

  for (index_md = 0; index_md <  ptr->md_size; index_md++) {

    class_alloc(ptr->k[index_md],ptr->q_size*sizeof(double),ptr->error_message);

    if (_scalars_) {
      m=0.;
    }
    if (_vectors_) {
      m=1.;
    }
    if (_tensors_) {
      m=2.;
    }

    for (index_q=0; index_q < ptr->q_size; index_q++) {
      ptr->k[index_md][index_q] = sqrt(ptr->q[index_q]*ptr->q[index_q]-K*(m+1.));
    }

    if (ptr->k[index_md][0] < ppt->k[index_md][0]){
      /** If ptr->k[index_md][0] < ppt->k[index_md][0] at the level of rounding,
          adjust first value of k_list to avoid interpolation errors: */
      if ((ppt->k[index_md][0]-ptr->k[index_md][0]) < 10.*DBL_EPSILON){
        ptr->k[index_md][0] = ppt->k[index_md][0];
      }
      else{
        class_stop(ptr->error_message,
                   "bug in k_list calculation: in perturbation module k_min=%e, in transfer module k_min[mode=%d]=%e, interpolation impossible",
                   ppt->k[0][0],
                   index_md,
                   ptr->k[index_md][0]);
      }
    }

    /**
       class_test(ptr->k[index_md][0] < ppt->k[index_md][0],
       ptr->error_message,
       "bug in k_list calculation: in perturbation module k_min=%e, in transfer module k_min[mode=%d]=%e, interpolation impossible",
       ppt->k[0][0],
       index_md,
       ptr->k[index_md][0]);
    */
    class_test(ptr->k[index_md][ptr->q_size-1] > ppt->k[0][ppt->k_size_cl[0]-1],
               ptr->error_message,
               "bug in k_list calculation: in perturbation module k_max=%e, in transfer module k_max[mode=%d]=%e, interpolation impossible",
               ppt->k[0][ppt->k_size_cl[0]],
               index_md,
               ptr->k[index_md][ptr->q_size-1]);


  }

  return _SUCCESS_;

}

/**
 * This routine defines the correspondence between the sources in the
 * perturbation and transfer module.
 *
 * @param ppt  Input : pointer to perturbation structure
 * @param ptr  Input : pointer to transfers structure containing l's
 * @param tp_of_tt : Input/Output: array with the correspondence (allocated before, filled here)
 * @return the error status
 */

int transfer_get_source_correspondence(
                                       struct perturbs * ppt,
                                       struct transfers * ptr,
                                       int ** tp_of_tt
                                       ) {

  /* running index on modes */
  int index_md;

  /* running index on transfer types */
  int index_tt;

  /** - which source are we considering? Define correspondence
      between transfer types and source types */

  for (index_md = 0; index_md < ptr->md_size; index_md++) {

    class_alloc(tp_of_tt[index_md],ptr->tt_size[index_md]*sizeof(int),ptr->error_message);

    for (index_tt=0; index_tt<ptr->tt_size[index_md]; index_tt++) {

      if (_scalars_) {

        if ((ppt->has_cl_cmb_temperature == _TRUE_) && (index_tt == ptr->index_tt_t0))
          tp_of_tt[index_md][index_tt]=ppt->index_tp_t0;

        if ((ppt->has_cl_cmb_temperature == _TRUE_) && (index_tt == ptr->index_tt_t1))
          tp_of_tt[index_md][index_tt]=ppt->index_tp_t1;

        if ((ppt->has_cl_cmb_temperature == _TRUE_) && (index_tt == ptr->index_tt_t2))
          tp_of_tt[index_md][index_tt]=ppt->index_tp_t2;

        if ((ppt->has_cl_cmb_polarization == _TRUE_) && (index_tt == ptr->index_tt_e))
          tp_of_tt[index_md][index_tt]=ppt->index_tp_p;

        if ((ppt->has_cl_cmb_lensing_potential == _TRUE_) && (index_tt == ptr->index_tt_lcmb))
          tp_of_tt[index_md][index_tt]=ppt->index_tp_phi_plus_psi;

        if (_index_tt_in_range_(ptr->index_tt_density, ppt->selection_num, ppt->has_nc_density))
          tp_of_tt[index_md][index_tt]=ppt->index_tp_delta_m;

        if (_index_tt_in_range_(ptr->index_tt_rsd,     ppt->selection_num, ppt->has_nc_rsd))
          tp_of_tt[index_md][index_tt]=ppt->index_tp_theta_m;

        if (_index_tt_in_range_(ptr->index_tt_d0,      ppt->selection_num, ppt->has_nc_rsd))
          tp_of_tt[index_md][index_tt]=ppt->index_tp_theta_m;

        if (_index_tt_in_range_(ptr->index_tt_d1,      ppt->selection_num, ppt->has_nc_rsd))
          tp_of_tt[index_md][index_tt]=ppt->index_tp_theta_m;

        if (_index_tt_in_range_(ptr->index_tt_nc_lens, ppt->selection_num, ppt->has_nc_lens))
          tp_of_tt[index_md][index_tt]=ppt->index_tp_phi_plus_psi;

        if (_index_tt_in_range_(ptr->index_tt_nc_g1,   ppt->selection_num, ppt->has_nc_gr))
          tp_of_tt[index_md][index_tt]=ppt->index_tp_psi;

        if (_index_tt_in_range_(ptr->index_tt_nc_g2,   ppt->selection_num, ppt->has_nc_gr))
          tp_of_tt[index_md][index_tt]=ppt->index_tp_phi;

        if (_index_tt_in_range_(ptr->index_tt_nc_g3,   ppt->selection_num, ppt->has_nc_gr))
          tp_of_tt[index_md][index_tt]=ppt->index_tp_phi_prime;

        if (_index_tt_in_range_(ptr->index_tt_nc_g4,   ppt->selection_num, ppt->has_nc_gr))
          tp_of_tt[index_md][index_tt]=ppt->index_tp_phi_plus_psi;

        if (_index_tt_in_range_(ptr->index_tt_nc_g5,   ppt->selection_num, ppt->has_nc_gr))
          tp_of_tt[index_md][index_tt]=ppt->index_tp_phi_plus_psi;

        if ((ppt->has_cl_lensing_potential == _TRUE_) && (index_tt >= ptr->index_tt_lensing) && (index_tt < ptr->index_tt_lensing+ppt->selection_num))
          tp_of_tt[index_md][index_tt]=ppt->index_tp_phi_plus_psi;

      }

      if (_vectors_) {

        if ((ppt->has_cl_cmb_temperature == _TRUE_) && (index_tt == ptr->index_tt_t1))
          tp_of_tt[index_md][index_tt]=ppt->index_tp_t1;

        if ((ppt->has_cl_cmb_temperature == _TRUE_) && (index_tt == ptr->index_tt_t2))
          tp_of_tt[index_md][index_tt]=ppt->index_tp_t2;

        if ((ppt->has_cl_cmb_polarization == _TRUE_) && (index_tt == ptr->index_tt_e))
          tp_of_tt[index_md][index_tt]=ppt->index_tp_p;

        if ((ppt->has_cl_cmb_polarization == _TRUE_) && (index_tt == ptr->index_tt_b))
          tp_of_tt[index_md][index_tt]=ppt->index_tp_p;
      }

      if (_tensors_) {

        if ((ppt->has_cl_cmb_temperature == _TRUE_) && (index_tt == ptr->index_tt_t2))
          tp_of_tt[index_md][index_tt]=ppt->index_tp_t2;

        if ((ppt->has_cl_cmb_polarization == _TRUE_) && (index_tt == ptr->index_tt_e))
          tp_of_tt[index_md][index_tt]=ppt->index_tp_p;

        if ((ppt->has_cl_cmb_polarization == _TRUE_) && (index_tt == ptr->index_tt_b))
          tp_of_tt[index_md][index_tt]=ppt->index_tp_p;
      }
    }
  }

  return _SUCCESS_;

}

int transfer_free_source_correspondence(
                                        struct transfers * ptr,
                                        int ** tp_of_tt
                                        ) {

  int index_md;

  for (index_md = 0; index_md < ptr->md_size; index_md++) {
    free(tp_of_tt[index_md]);
  }
  free(tp_of_tt);

  return _SUCCESS_;

}

int transfer_source_tau_size_max(
                                 struct precision * ppr,
                                 struct background * pba,
                                 struct perturbs * ppt,
                                 struct transfers * ptr,
                                 double tau_rec,
                                 double tau0,
                                 int * tau_size_max
                                 ) {

  int index_md;
  int index_tt;
  int tau_size_tt=0;

  *tau_size_max = 0;

  for (index_md = 0; index_md < ptr->md_size; index_md++) {

    for (index_tt = 0; index_tt < ptr->tt_size[index_md]; index_tt++) {

      class_call(transfer_source_tau_size(ppr,
                                          pba,
                                          ppt,
                                          ptr,
                                          tau_rec,
                                          tau0,
                                          index_md,
                                          index_tt,
                                          &tau_size_tt),
                 ptr->error_message,
                 ptr->error_message);

      *tau_size_max = MAX(*tau_size_max,tau_size_tt);
    }
  }

  return _SUCCESS_;
}

/**
 * the code makes a distinction between "perturbation sources"
 * (e.g. gravitational potential) and "transfer sources" (e.g. total
 * density fluctuations, obtained through the Poisson equation, and
 * observed with a given selection function).
 *
 * This routine computes the number of sampled time values for each type
 * of transfer sources.
 *
 * @param ppr                   Input : pointer to precision structure
 * @param pba                   Input : pointer to background structure
 * @param ppt                   Input : pointer to perturbation structure
 * @param ptr                   Input : pointer to transfers structure
 * @param tau_rec               Input : recombination time
 * @param tau0                  Input : time today
 * @param index_md              Input : index of the mode (scalar, tensor)
 * @param index_tt              Input : index of transfer type
 * @param tau_size              Output: pointer to number of sampled times
 * @return the error status
 */

int transfer_source_tau_size(
                             struct precision * ppr,
                             struct background * pba,
                             struct perturbs * ppt,
                             struct transfers * ptr,
                             double tau_rec,
                             double tau0,
                             int index_md,
                             int index_tt,
                             int * tau_size) {

  /* values of conformal time */
  double tau_min,tau_mean,tau_max;

  /* minimum value of index_tt */
  int index_tau_min;

  /* value of l at which limber approximation is switched on */
  int l_limber;

  /* current redshift bin number */
  int bin=0;

  /* scalar mode */
  if (_scalars_) {

    /* scalar temperature */
    if ((ppt->has_cl_cmb_temperature == _TRUE_) &&
        ((index_tt == ptr->index_tt_t0) || (index_tt == ptr->index_tt_t1) || (index_tt == ptr->index_tt_t2)))
      *tau_size = ppt->tau_size;

    /* scalar polarization */
    if ((ppt->has_cl_cmb_polarization == _TRUE_) && (index_tt == ptr->index_tt_e))
      *tau_size = ppt->tau_size;

    /* cmb lensing potential */
    if ((ppt->has_cl_cmb_lensing_potential == _TRUE_) && (index_tt == ptr->index_tt_lcmb)) {

      /* find times before recombination, that will be thrown away */
      index_tau_min=0;
      while (ppt->tau_sampling[index_tau_min]<=tau_rec) index_tau_min++;

      /* infer number of time steps after removing early times */
      *tau_size = ppt->tau_size-index_tau_min;
    }

    /* density Cl's */
    if ((_index_tt_in_range_(ptr->index_tt_density, ppt->selection_num, ppt->has_nc_density)) ||
        (_index_tt_in_range_(ptr->index_tt_rsd,     ppt->selection_num, ppt->has_nc_rsd)) ||
        (_index_tt_in_range_(ptr->index_tt_d0,      ppt->selection_num, ppt->has_nc_rsd)) ||
        (_index_tt_in_range_(ptr->index_tt_d1,      ppt->selection_num, ppt->has_nc_rsd)) ||
        (_index_tt_in_range_(ptr->index_tt_nc_g1,   ppt->selection_num, ppt->has_nc_gr))  ||
        (_index_tt_in_range_(ptr->index_tt_nc_g2,   ppt->selection_num, ppt->has_nc_gr))  ||
        (_index_tt_in_range_(ptr->index_tt_nc_g3,   ppt->selection_num, ppt->has_nc_gr))
        ) {

      /* bin number associated to particular redshift bin and selection function */
      if (_index_tt_in_range_(ptr->index_tt_density, ppt->selection_num, ppt->has_nc_density))
        bin = index_tt - ptr->index_tt_density;

      if (_index_tt_in_range_(ptr->index_tt_rsd,     ppt->selection_num, ppt->has_nc_rsd))
        bin = index_tt - ptr->index_tt_rsd;

      if (_index_tt_in_range_(ptr->index_tt_d0,      ppt->selection_num, ppt->has_nc_rsd))
        bin = index_tt - ptr->index_tt_d0;

      if (_index_tt_in_range_(ptr->index_tt_d1,      ppt->selection_num, ppt->has_nc_rsd))
        bin = index_tt - ptr->index_tt_d1;

      if (_index_tt_in_range_(ptr->index_tt_nc_g1,   ppt->selection_num, ppt->has_nc_gr))
        bin = index_tt - ptr->index_tt_nc_g1;

      if (_index_tt_in_range_(ptr->index_tt_nc_g2,   ppt->selection_num, ppt->has_nc_gr))
        bin = index_tt - ptr->index_tt_nc_g2;

      if (_index_tt_in_range_(ptr->index_tt_nc_g3,   ppt->selection_num, ppt->has_nc_gr))
        bin = index_tt - ptr->index_tt_nc_g3;

      /* time interval for this bin */
      class_call(transfer_selection_times(ppr,
                                          pba,
                                          ppt,
                                          ptr,
                                          bin,
                                          &tau_min,
                                          &tau_mean,
                                          &tau_max),
                 ptr->error_message,
                 ptr->error_message);

      /* case selection=dirac */
      if (tau_min == tau_max) {
        *tau_size = 1;
      }
      /* other cases (gaussian, top-hat...) */
      else {

        /* check that selection function well sampled */
        *tau_size = (int)ppr->selection_sampling;

        /* value of l at which the code switches to Limber approximation
           (necessary for next step) */
        l_limber=ppr->l_switch_limber_for_cl_density_over_z*ppt->selection_mean[bin];

        /* check that bessel well sampled, if not define finer sampling
           overwriting the previous one.
           One Bessel oscillations corresponds to [Delta tau]=2pi/k.
           This is minimal for largest relevant k_max,
           namely k_max=l_limber/(tau0-tau_mean).
           We need to cut the interval (tau_max-tau_min) in pieces of size
           [Delta tau]=2pi/k_max. This gives the number below.
        */
        *tau_size=MAX(*tau_size,(int)((tau_max-tau_min)/((tau0-tau_mean)/l_limber))*ppr->selection_sampling_bessel);
      }
    }

    /* galaxy lensing Cl's, differs from density Cl's since the source
       function will spread from the selection function region up to
       tau0 */
    if ((_index_tt_in_range_(ptr->index_tt_lensing, ppt->selection_num, ppt->has_cl_lensing_potential)) ||
        (_index_tt_in_range_(ptr->index_tt_nc_lens, ppt->selection_num, ppt->has_nc_lens)) ||
        (_index_tt_in_range_(ptr->index_tt_nc_g4, ppt->selection_num, ppt->has_nc_gr)) ||
        (_index_tt_in_range_(ptr->index_tt_nc_g5, ppt->selection_num, ppt->has_nc_gr))
        ) {

      /* bin number associated to particular redshift bin and selection function */
      if (_index_tt_in_range_(ptr->index_tt_lensing, ppt->selection_num, ppt->has_cl_lensing_potential))
        bin = index_tt - ptr->index_tt_lensing;

      if (_index_tt_in_range_(ptr->index_tt_nc_lens, ppt->selection_num, ppt->has_nc_lens))
        bin = index_tt - ptr->index_tt_nc_lens;

      if (_index_tt_in_range_(ptr->index_tt_nc_g4,   ppt->selection_num, ppt->has_nc_gr))
        bin = index_tt - ptr->index_tt_nc_g4;

      if (_index_tt_in_range_(ptr->index_tt_nc_g5,   ppt->selection_num, ppt->has_nc_gr))
        bin = index_tt - ptr->index_tt_nc_g5;

      /* time interval for this bin */
      class_call(transfer_selection_times(ppr,
                                          pba,
                                          ppt,
                                          ptr,
                                          bin,
                                          &tau_min,
                                          &tau_mean,
                                          &tau_max),
                 ptr->error_message,
                 ptr->error_message);

      /* check that selection function well sampled */
      *tau_size = (int)ppr->selection_sampling;

      /* value of l at which the code switches to Limber approximation
         (necessary for next step) */
      l_limber=ppr->l_switch_limber_for_cl_density_over_z*ppt->selection_mean[bin];

      /* check that bessel well sampled, if not define finer sampling
         overwriting the previous one.
         One Bessel oscillations corresponds to [Delta tau]=2pi/k.
         This is minimal for largest relevant k_max,
         namely k_max=l_limber/((tau0-tau_mean)/2).
         We need to cut the interval (tau_0-tau_min) in pieces of size
         [Delta tau]=2pi/k_max. This gives the number below.
      */
      *tau_size=MAX(*tau_size,(int)((tau0-tau_min)/((tau0-tau_mean)/2./l_limber))*ppr->selection_sampling_bessel);
    }
  }

  /* tensor mode */
  if (_tensors_) {

    /* for all tensor types */
    *tau_size = ppt->tau_size;
  }

  return _SUCCESS_;
}

int transfer_compute_for_each_q(
                                struct precision * ppr,
                                struct background * pba,
                                struct perturbs * ppt,
                                struct transfers * ptr,
                                int ** tp_of_tt,
                                int index_q,
                                int tau_size_max,
                                double tau_rec,
                                double *** pert_sources,
                                double *** pert_sources_spline,
                                struct transfer_workspace * ptw
                                ) {

  /** Summary: */

  /** - define local variables */

  /* running index for modes */
  int index_md;
  /* running index for initial conditions */
  int index_ic;
  /* running index for transfer types */
  int index_tt;
  /* running index for multipoles */
  int index_l;

  /* we deal with workspaces, i.e. with contiguous memory zones (one
     per thread) containing various fields used by the integration
     routine */

  /* - first workspace field: perturbation source interpolated from perturbation structure */
  double * interpolated_sources;

  /* - second workspace field: list of tau0-tau values, tau0_minus_tau[index_tau] */
  double * tau0_minus_tau;

  /* - third workspace field: list of trapezoidal weights for integration over tau */
  double * w_trapz;

  /* - fourth workspace field, containing just a double: number of time values */
  int * tau_size;

  /* - fifth workspace field, identical to above interpolated sources:
     sources[index_tau] */
  double * sources;

  /** - for a given l, maximum value of k such that we can convolve
      the source with Bessel functions j_l(x) without reaching x_max */
  double q_max_bessel;

  /* a value of index_type */
  int previous_type;

  double l;

  short neglect;

  radial_function_type radial_type;

  /** store the sources in the workspace and define all
      fields in this workspace */
  interpolated_sources = ptw->interpolated_sources;
  tau0_minus_tau = ptw->tau0_minus_tau;
  w_trapz  = ptw->w_trapz;
  tau_size = &(ptw->tau_size);
  sources = ptw->sources;

  /** - loop over all modes. For each mode: */

  for (index_md = 0; index_md < ptr->md_size; index_md++) {

    /* if we reached q_max for this mode, there is nothing to be done */

    if (ptr->k[index_md][index_q] <= ppt->k[index_md][ppt->k_size_cl[index_md]-1]) {

      /** - loop over initial conditions. For each of them: */

      for (index_ic = 0; index_ic < ppt->ic_size[index_md]; index_ic++) {

        /* initialize the previous type index */
        previous_type=-1;

        /** - loop over types. For each of them: */

        for (index_tt = 0; index_tt < ptr->tt_size[index_md]; index_tt++) {

          /** check if we must now deal with a new source with a
              new index ppt->index_type. If yes, interpolate it at the
              right values of k. */

          if (tp_of_tt[index_md][index_tt] != previous_type) {

            class_call(transfer_interpolate_sources(ppt,
                                                    ptr,
                                                    index_q,
                                                    index_md,
                                                    index_ic,
                                                    tp_of_tt[index_md][index_tt],
                                                    pert_sources[index_md][index_ic * ppt->tp_size[index_md] + tp_of_tt[index_md][index_tt]],
                                                    pert_sources_spline[index_md][index_ic * ppt->tp_size[index_md] + tp_of_tt[index_md][index_tt]],
                                                    interpolated_sources),
                       ptr->error_message,
                       ptr->error_message);
          }

          previous_type = tp_of_tt[index_md][index_tt];

          /* the code makes a distinction between "perturbation
             sources" (e.g. gravitational potential) and "transfer
             sources" (e.g. total density fluctuations, obtained
             through the Poisson equation, and observed with a given
             selection function).

             The next routine computes the transfer source given the
             interpolated perturbation source, and copies it in the
             workspace. */

          class_call(transfer_sources(ppr,
                                      pba,
                                      ppt,
                                      ptr,
                                      interpolated_sources,
                                      tau_rec,
                                      index_q,
                                      index_md,
                                      index_tt,
                                      sources,
                                      tau0_minus_tau,
                                      w_trapz,
                                      tau_size),
                     ptr->error_message,
                     ptr->error_message);

          /* now that the array of times tau0_minus_tau is known, we can
             infer the array of radial coordinates r(tau0_minus_tau) as well as a
             few other quantities related by trigonometric functions */

          class_call(transfer_radial_coordinates(ptr,ptw,index_md,index_q),
                     ptr->error_message,
                     ptr->error_message);

          /** Select radial function type: */
          class_call(transfer_select_radial_function(
                                                     ppt,
                                                     ptr,
                                                     index_md,
                                                     index_tt,
                                                     &radial_type),
                     ptr->error_message,
                     ptr->error_message);

          for (index_l = 0; index_l < ptr->l_size[index_md]; index_l++) {

            l = (double)ptr->l[index_l];

            /* neglect transfer function when l is much smaller than k*tau0 */
            class_call(transfer_can_be_neglected(ppr,
                                                 ppt,
                                                 ptr,
                                                 index_md,
                                                 index_ic,
                                                 index_tt,
                                                 (pba->conformal_age-tau_rec)*ptr->angular_rescaling,
                                                 ptr->q[index_q],
                                                 l,
                                                 &neglect),
                       ptr->error_message,
                       ptr->error_message);

            /* for K>0 (closed), transfer functions only defined for l<nu */
            if ((ptw->sgnK == 1) && (ptr->l[index_l] >= (int)(ptr->q[index_q]/sqrt(ptw->K)+0.2))) {
              neglect = _TRUE_;
            }
            /* This would maybe go into transfer_can_be_neglected later: */
            if ((ptw->sgnK != 0) && (index_l>=ptw->HIS.l_size) && (index_q < ptr->index_q_flat_approximation)) {
              neglect = _TRUE_;
            }
            if (neglect == _TRUE_) {

              ptr->transfer[index_md][((index_ic * ptr->tt_size[index_md] + index_tt)
                                       * ptr->l_size[index_md] + index_l)
                                      * ptr->q_size + index_q] = 0.;
            }
            else {

              /* for a given l, maximum value of k such that we can
                 convolve the source with Bessel functions j_l(x)
                 without reaching x_max (this is relevant in the flat
                 case when the bessels are computed with the old bessel
                 module. otherwise this condition is guaranteed by the
                 choice of proper xmax when computing bessels) */
              if (ptw->sgnK == 0) {
                q_max_bessel = ptw->pBIS->x[ptw->pBIS->x_size-1]/tau0_minus_tau[0];
              }
              else {
                q_max_bessel = ptr->q[ptr->q_size-1];
              }

              /* neglect late time CMB sources when l is above threshold */
              class_call(transfer_late_source_can_be_neglected(ppr,
                                                               ppt,
                                                               ptr,
                                                               index_md,
                                                               index_tt,
                                                               l,
                                                               &(ptw->neglect_late_source)),
                         ptr->error_message,
                         ptr->error_message);

              /* compute the transfer function for this l */
              class_call(transfer_compute_for_each_l(
                                                     ptw,
                                                     ppr,
                                                     ppt,
                                                     ptr,
                                                     index_q,
                                                     index_md,
                                                     index_ic,
                                                     index_tt,
                                                     index_l,
                                                     l,
                                                     q_max_bessel,
                                                     radial_type
                                                     ),
                         ptr->error_message,
                         ptr->error_message);
            }

          } /* end of loop over l */

        } /* end of loop over type */

      } /* end of loop over initial condition */

    }

    else {

      for (index_ic = 0; index_ic < ppt->ic_size[index_md]; index_ic++) {
        for (index_tt = 0; index_tt < ptr->tt_size[index_md]; index_tt++) {
          for (index_l = 0; index_l < ptr->l_size[index_md]; index_l++) {

            ptr->transfer[index_md][((index_ic * ptr->tt_size[index_md] + index_tt)
                                     * ptr->l_size[index_md] + index_l)
                                    * ptr->q_size + index_q] = 0.;
          }
        }
      }
    }

  } /* end of loop over mode */

  return _SUCCESS_;

}

int transfer_radial_coordinates(
                                struct transfers * ptr,
                                struct transfer_workspace * ptw,
                                int index_md,
                                int index_q
                                ) {

  int index_tau;
  double sqrt_absK=0.;

  switch (ptw->sgnK){
  case 1:
    sqrt_absK = sqrt(ptw->K);
    for (index_tau=0; index_tau < ptw->tau_size; index_tau++) {
      ptw->chi[index_tau] = sqrt_absK*ptw->tau0_minus_tau[index_tau];
      ptw->cscKgen[index_tau] = sqrt_absK/ptr->k[index_md][index_q]/sin(ptw->chi[index_tau]);
      ptw->cotKgen[index_tau] = ptw->cscKgen[index_tau]*cos(ptw->chi[index_tau]);
    }
    break;
  case 0:
    for (index_tau=0; index_tau < ptw->tau_size; index_tau++) {
      ptw->chi[index_tau] = ptr->k[index_md][index_q] * ptw->tau0_minus_tau[index_tau];
      ptw->cscKgen[index_tau] = 1.0/ptw->chi[index_tau];
      ptw->cotKgen[index_tau] = 1.0/ptw->chi[index_tau];
    }
    break;
  case -1:
    sqrt_absK = sqrt(-ptw->K);
    for (index_tau=0; index_tau < ptw->tau_size; index_tau++) {
      ptw->chi[index_tau] = sqrt_absK*ptw->tau0_minus_tau[index_tau];
      ptw->cscKgen[index_tau] = sqrt_absK/ptr->k[index_md][index_q]/sinh(ptw->chi[index_tau]);
      ptw->cotKgen[index_tau] = ptw->cscKgen[index_tau]*cosh(ptw->chi[index_tau]);
    }
    break;
  }

  return _SUCCESS_;
}


/**
 * This routine interpolates sources \f$ S(k, \tau) \f$ for each mode,
 * initial condition and type (of perturbation module), to get them at
 * the right values of k, using the spline interpolation method.
 *
 * @param ppt                   Input : pointer to perturbation structure
 * @param ptr                   Input : pointer to transfers structure
 * @param index_q               Input : index of wavenumber
 * @param index_md              Input : index of mode
 * @param index_ic              Input : index of initial condition
 * @param index_type            Input : index of type of source (in perturbation module)
 * @param pert_source           Input : array of sources
 * @param pert_source_spline    Input : array of second derivative of sources
 * @param interpolated_sources  Output: array of interpolated sources (filled here but allocated in transfer_init() to avoid numerous reallocation)
 * @return the error status
 */

int transfer_interpolate_sources(
                                 struct perturbs * ppt,
                                 struct transfers * ptr,
                                 int index_q,
                                 int index_md,
                                 int index_ic,
                                 int index_type,
                                 double * pert_source,       /* array with argument pert_source[index_tau*ppt->k_size[index_md]+index_k] (must be allocated) */
                                 double * pert_source_spline, /* array with argument pert_source_spline[index_tau*ppt->k_size[index_md]+index_k] (must be allocated) */
                                 double * interpolated_sources /* array with argument interpolated_sources[index_q*ppt->tau_size+index_tau] (must be allocated) */
                                 ) {

  /** Summary: */

  /** - define local variables */

  /* index running on k values in the original source array */
  int index_k;

  /* index running on time */
  int index_tau;

  /* variables used for spline interpolation algorithm */
  double h, a, b;

  /** - interpolate at each k value using the usual
      spline interpolation algorithm. */

  index_k = 0;
  h = ppt->k[index_md][index_k+1] - ppt->k[index_md][index_k];

  while (((index_k+1) < ppt->k_size[index_md]) &&
         (ppt->k[index_md][index_k+1] <
          ptr->k[index_md][index_q])) {
    index_k++;
    h = ppt->k[index_md][index_k+1] - ppt->k[index_md][index_k];
  }

  class_test(h==0.,
             ptr->error_message,
             "stop to avoid division by zero");

  b = (ptr->k[index_md][index_q] - ppt->k[index_md][index_k])/h;
  a = 1.-b;

  for (index_tau = 0; index_tau < ppt->tau_size; index_tau++) {

    interpolated_sources[index_tau] =
      a * pert_source[index_tau*ppt->k_size[index_md]+index_k]
      + b * pert_source[index_tau*ppt->k_size[index_md]+index_k+1]
      + ((a*a*a-a) * pert_source_spline[index_tau*ppt->k_size[index_md]+index_k]
         +(b*b*b-b) * pert_source_spline[index_tau*ppt->k_size[index_md]+index_k+1])*h*h/6.0;

  }

  return _SUCCESS_;

}

/**
 * the code makes a distinction between "perturbation sources"
 * (e.g. gravitational potential) and "transfer sources" (e.g. total
 * density fluctuations, obtained through the Poisson equation, and
 * observed with a given selection function).
 *
 * This routine computes the transfer source given the interpolated
 * perturbation source, and copies it in the workspace.
 *
 * @param ppr                   Input : pointer to precision structure
 * @param pba                   Input : pointer to background structure
 * @param ppt                   Input : pointer to perturbation structure
 * @param ptr                   Input : pointer to transfers structure
 * @param interpolated_sources  Input : interpolated perturbation source
 * @param tau_rec               Input : recombination time
 * @param index_q               Input : index of wavenumber
 * @param index_md              Input : index of mode
 * @param index_tt              Input : index of type of (transfer) source
 * @param sources               Output: transfer source
 * @param tau0_minus_tau        Output: values of (tau0-tau) at which source are sample
 * @param w_trapz               Output: trapezoidal weights for integration over tau
 * @param tau_size_out          Output: pointer to size of previous two arrays, converted to double
 * @return the error status
 */

int transfer_sources(
                     struct precision * ppr,
                     struct background * pba,
                     struct perturbs * ppt,
                     struct transfers * ptr,
                     double * interpolated_sources,
                     double tau_rec,
                     int index_q,
                     int index_md,
                     int index_tt,
                     double * sources,
                     double * tau0_minus_tau,
                     double * w_trapz,
                     int * tau_size_out
                     )  {

  /** Summary: */

  /** - define local variables */

  /* index running on time */
  int index_tau;

  /* bin for computation of cl_density */
  int bin=0;

  /* number of tau values */
  int tau_size;

  /* minimum tau index kept in transfer sources */
  int index_tau_min;

  /* for calling background_at_eta */
  int last_index;
  double * pvecback = NULL;

  /* conformal time */
  double tau, tau0;

  /* geometrical quantities */
  double sinKgen_source=0.;
  double sinKgen_source_to_lens=0.;
  double cotKgen_source=0.;
  double cscKgen_lens=0.;

  /* rescaling factor depending on the background at a given time */
  double rescaling=0.;

  /* flag: is there any difference between the perturbation and transfer source? */
  short redefine_source;

  /* array of selection function values at different times */
  double * selection;

  /* array of time sampling for lensing source selection function */
  double * tau0_minus_tau_lensing_sources;

  /* trapezoidal weights for lensing source selection function */
  double * w_trapz_lensing_sources;

  /* index running on time in previous two arrays */
  int index_tau_sources;

  /* number of time values in previous two arrays */
  int tau_sources_size;

  /* source evolution factor */
  double f_evo = 0.;

  /* when the selection function is multiplied by a function dNdz */
  double z;
  double dNdz;
  double dln_dNdz_dz;

  /* in which cases are perturbation and transfer sources are different?
     I.e., in which case do we need to multiply the sources by some
     background and/or window function, and eventually to resample it,
     or redefine its time limits? */

  redefine_source = _FALSE_;

  if (_scalars_) {

    /* cmb lensing potential */
    if ((ppt->has_cl_cmb_lensing_potential == _TRUE_) && (index_tt == ptr->index_tt_lcmb))
      redefine_source = _TRUE_;

    /* number count Cl's */
    if ((_index_tt_in_range_(ptr->index_tt_density, ppt->selection_num, ppt->has_nc_density)) ||
        (_index_tt_in_range_(ptr->index_tt_rsd,     ppt->selection_num, ppt->has_nc_rsd)) ||
        (_index_tt_in_range_(ptr->index_tt_d0,      ppt->selection_num, ppt->has_nc_rsd)) ||
        (_index_tt_in_range_(ptr->index_tt_d1,      ppt->selection_num, ppt->has_nc_rsd)) ||
        (_index_tt_in_range_(ptr->index_tt_nc_lens, ppt->selection_num, ppt->has_nc_lens))||
        (_index_tt_in_range_(ptr->index_tt_nc_g1,   ppt->selection_num, ppt->has_nc_gr))  ||
        (_index_tt_in_range_(ptr->index_tt_nc_g2,   ppt->selection_num, ppt->has_nc_gr))  ||
        (_index_tt_in_range_(ptr->index_tt_nc_g3,   ppt->selection_num, ppt->has_nc_gr))  ||
        (_index_tt_in_range_(ptr->index_tt_nc_g4,   ppt->selection_num, ppt->has_nc_gr))  ||
        (_index_tt_in_range_(ptr->index_tt_nc_g5,   ppt->selection_num, ppt->has_nc_gr))
        )
      redefine_source = _TRUE_;

    /* galaxy lensing potential */
    if ((ppt->has_cl_lensing_potential == _TRUE_) && (index_tt >= ptr->index_tt_lensing) && (index_tt < ptr->index_tt_lensing+ppt->selection_num))
      redefine_source = _TRUE_;

  }

  /* conformal time today */
  tau0 = pba->conformal_age;

  /* case where we need to redefine by a window function (or any
     function of the background and of k) */
  if (redefine_source == _TRUE_) {

    class_call(transfer_source_tau_size(ppr,
                                        pba,
                                        ppt,
                                        ptr,
                                        tau_rec,
                                        tau0,
                                        index_md,
                                        index_tt,
                                        &tau_size),
               ptr->error_message,
               ptr->error_message);

    if (_scalars_) {

      /* lensing source: throw away times before recombination, and multiply psi by window function */

      if ((ppt->has_cl_cmb_lensing_potential == _TRUE_) && (index_tt == ptr->index_tt_lcmb)) {

        /* first time step after removing early times */
        index_tau_min =  ppt->tau_size - tau_size;

        /* loop over time and rescale */
        for (index_tau = index_tau_min; index_tau < ppt->tau_size; index_tau++) {

          /* conformal time */
          tau = ppt->tau_sampling[index_tau];

          /* lensing source =  - W(tau) (phi(k,tau) + psi(k,tau)) Heaviside(tau-tau_rec)
             with
             psi,phi = metric perturbation in newtonian gauge (phi+psi = Phi_A-Phi_H of Bardeen)
             W = (tau-tau_rec)/(tau_0-tau)/(tau_0-tau_rec)
             H(x) = Heaviside
             (in tau = tau_0, set source = 0 to avoid division by zero;
             regulated anyway by Bessel).
          */

          if (index_tau == ppt->tau_size-1) {
            rescaling=0.;
          }
          else {
            switch (pba->sgnK){
            case 1:
              rescaling = sqrt(pba->K)
                *sin((tau_rec-tau)*sqrt(pba->K))
                /sin((tau0-tau)*sqrt(pba->K))
                /sin((tau0-tau_rec)*sqrt(pba->K));
              break;
            case 0:
              rescaling = (tau_rec-tau)/(tau0-tau)/(tau0-tau_rec);
              break;
            case -1:
              rescaling = sqrt(-pba->K)
                *sinh((tau_rec-tau)*sqrt(-pba->K))
                /sinh((tau0-tau)*sqrt(-pba->K))
                /sinh((tau0-tau_rec)*sqrt(-pba->K));
              break;
            }
            // Note: until 2.4.3 there was a bug here: the curvature effects had been omitted.
          }

          /* copy from input array to output array */
          sources[index_tau-index_tau_min] =
            interpolated_sources[index_tau]
            * rescaling
            * ptr->lcmb_rescale
            * pow(ptr->k[index_md][index_q]/ptr->lcmb_pivot,ptr->lcmb_tilt);

          /* store value of (tau0-tau) */
          tau0_minus_tau[index_tau-index_tau_min] = tau0 - tau;

        }

        /* Compute trapezoidal weights for integration over tau */
        class_call(array_trapezoidal_mweights(tau0_minus_tau,
                                              tau_size,
                                              w_trapz,
                                              ptr->error_message),
                   ptr->error_message,
                   ptr->error_message);
      }

      /* density source: redefine the time sampling, multiply by
         coefficient of Poisson equation, and multiply by selection
         function */

      if ((_index_tt_in_range_(ptr->index_tt_density, ppt->selection_num, ppt->has_nc_density)) ||
          (_index_tt_in_range_(ptr->index_tt_rsd,     ppt->selection_num, ppt->has_nc_rsd)) ||
          (_index_tt_in_range_(ptr->index_tt_d0,      ppt->selection_num, ppt->has_nc_rsd)) ||
          (_index_tt_in_range_(ptr->index_tt_d1,      ppt->selection_num, ppt->has_nc_rsd)) ||
          (_index_tt_in_range_(ptr->index_tt_nc_g1,   ppt->selection_num, ppt->has_nc_gr))  ||
          (_index_tt_in_range_(ptr->index_tt_nc_g2,   ppt->selection_num, ppt->has_nc_gr))  ||
          (_index_tt_in_range_(ptr->index_tt_nc_g3,   ppt->selection_num, ppt->has_nc_gr))
          ) {

        /* bin number associated to particular redshift bin and selection function */
        if (_index_tt_in_range_(ptr->index_tt_density, ppt->selection_num, ppt->has_nc_density))
          bin = index_tt - ptr->index_tt_density;

        if (_index_tt_in_range_(ptr->index_tt_rsd,     ppt->selection_num, ppt->has_nc_rsd))
          bin = index_tt - ptr->index_tt_rsd;

        if (_index_tt_in_range_(ptr->index_tt_d0,      ppt->selection_num, ppt->has_nc_rsd))
          bin = index_tt - ptr->index_tt_d0;

        if (_index_tt_in_range_(ptr->index_tt_d1,      ppt->selection_num, ppt->has_nc_rsd))
          bin = index_tt - ptr->index_tt_d1;

        if (_index_tt_in_range_(ptr->index_tt_nc_g1,   ppt->selection_num, ppt->has_nc_gr))
          bin = index_tt - ptr->index_tt_nc_g1;

        if (_index_tt_in_range_(ptr->index_tt_nc_g2,   ppt->selection_num, ppt->has_nc_gr))
          bin = index_tt - ptr->index_tt_nc_g2;

        if (_index_tt_in_range_(ptr->index_tt_nc_g3,   ppt->selection_num, ppt->has_nc_gr))
          bin = index_tt - ptr->index_tt_nc_g3;

        /* allocate temporary arrays for storing sources and for calling background */
        class_alloc(selection,tau_size*sizeof(double),ptr->error_message);
        class_alloc(pvecback,pba->bg_size*sizeof(double),ptr->error_message);

        /* redefine the time sampling */
        class_call(transfer_selection_sampling(ppr,
                                               pba,
                                               ppt,
                                               ptr,
                                               bin,
                                               tau0_minus_tau,
                                               tau_size),
                   ptr->error_message,
                   ptr->error_message);

        class_test(tau0 - tau0_minus_tau[0] > ppt->tau_sampling[ppt->tau_size-1],
                   ptr->error_message,
                   "this should not happen, there was probably a rounding error, if this error occurred, then this must be coded more carefully");

        /* resample the source at those times */
        class_call(transfer_source_resample(ppr,
                                            pba,
                                            ppt,
                                            ptr,
                                            bin,
                                            tau0_minus_tau,
                                            tau_size,
                                            index_md,
                                            tau0,
                                            interpolated_sources,
                                            sources),
                   ptr->error_message,
                   ptr->error_message);

        /* Compute trapezoidal weights for integration over tau */
        class_call(array_trapezoidal_mweights(tau0_minus_tau,
                                              tau_size,
                                              w_trapz,
                                              ptr->error_message),
                   ptr->error_message,
                   ptr->error_message);

        /* compute values of selection function at sampled values of tau */
        class_call(transfer_selection_compute(ppr,
                                              pba,
                                              ppt,
                                              ptr,
                                              selection,
                                              tau0_minus_tau,
                                              w_trapz,
                                              tau_size,
                                              pvecback,
                                              tau0,
                                              bin),
                   ptr->error_message,
                   ptr->error_message);

        /* loop over time and rescale */
        for (index_tau = 0; index_tau < tau_size; index_tau++) {

          /* conformal time */
          tau = tau0 - tau0_minus_tau[index_tau];

          /* geometrical quantity */
          switch (pba->sgnK){
          case 1:
            cotKgen_source = sqrt(pba->K)/ptr->k[index_md][index_q]
              *cos(tau0_minus_tau[index_tau]*sqrt(pba->K))
              /sin(tau0_minus_tau[index_tau]*sqrt(pba->K));
            break;
          case 0:
            cotKgen_source = 1./(ptr->k[index_md][index_q]*tau0_minus_tau[index_tau]);
            break;
          case -1:
            cotKgen_source = sqrt(-pba->K)/ptr->k[index_md][index_q]
              *cosh(tau0_minus_tau[index_tau]*sqrt(-pba->K))
              /sinh(tau0_minus_tau[index_tau]*sqrt(-pba->K));
            break;
          }

          /* corresponding background quantities */
          class_call(background_at_tau(pba,
                                       tau,
                                       pba->long_info,
                                       pba->inter_normal,
                                       &last_index,
                                       pvecback),
                     pba->error_message,
                     ptr->error_message);

          /* Source evolution, used by number counf rsd and number count gravity terms */

          if ((_index_tt_in_range_(ptr->index_tt_d1,      ppt->selection_num, ppt->has_nc_rsd)) ||
              (_index_tt_in_range_(ptr->index_tt_nc_g2,   ppt->selection_num, ppt->has_nc_gr))) {

            if((ptr->has_nz_evo_file == _TRUE_) || (ptr->has_nz_evo_analytic == _TRUE_)){

              f_evo = 2./pvecback[pba->index_bg_H]/pvecback[pba->index_bg_a]/tau0_minus_tau[index_tau]
                + pvecback[pba->index_bg_H_prime]/pvecback[pba->index_bg_H]/pvecback[pba->index_bg_H]/pvecback[pba->index_bg_a];

              z = pba->a_today/pvecback[pba->index_bg_a]-1.;

              if (ptr->has_nz_evo_file ==_TRUE_) {

                class_test((z<ptr->nz_evo_z[0]) || (z>ptr->nz_evo_z[ptr->nz_evo_size-1]),
                           ptr->error_message,
                           "Your input file for the selection function only covers the redshift range [%f : %f]. However, your input for the selection function requires z=%f",
                           ptr->nz_evo_z[0],
                           ptr->nz_evo_z[ptr->nz_evo_size-1],
                           z);


                class_call(array_interpolate_spline(
                                                    ptr->nz_evo_z,
                                                    ptr->nz_evo_size,
                                                    ptr->nz_evo_dlog_nz,
                                                    ptr->nz_evo_dd_dlog_nz,
                                                    1,
                                                    z,
                                                    &last_index,
                                                    &dln_dNdz_dz,
                                                    1,
                                                    ptr->error_message),
                           ptr->error_message,
                           ptr->error_message);

              }
              else {

                class_call(transfer_dNdz_analytic(ptr,
                                                  z,
                                                  &dNdz,
                                                  &dln_dNdz_dz),
                           ptr->error_message,
                           ptr->error_message);
              }

              f_evo -= dln_dNdz_dz/pvecback[pba->index_bg_a];
            }
            else {
              f_evo = 0.;
            }

          }

          /* matter density source =  [- (dz/dtau) W(z)] * delta_m(k,tau)
             = W(tau) delta_m(k,tau)
             with
             delta_m = total matter perturbation (defined in gauge-independent way, see arXiv 1307.1459)
             W(z) = redshift space selection function = dN/dz
             W(tau) = same wrt conformal time = dN/dtau
             (in tau = tau_0, set source = 0 to avoid division by zero;
             regulated anyway by Bessel).
          */

          if (_index_tt_in_range_(ptr->index_tt_density, ppt->selection_num, ppt->has_nc_density))
            rescaling = ptr->selection_bias[bin]*selection[index_tau];

          /* redshift space distortion source = - [- (dz/dtau) W(z)] * (k/H) * theta(k,tau) */

          if (_index_tt_in_range_(ptr->index_tt_rsd,     ppt->selection_num, ppt->has_nc_rsd))
            rescaling = selection[index_tau]/pvecback[pba->index_bg_H]/pvecback[pba->index_bg_a];

          if (_index_tt_in_range_(ptr->index_tt_d0,      ppt->selection_num, ppt->has_nc_rsd))
            rescaling = -3.*selection[index_tau]*pvecback[pba->index_bg_H]*pvecback[pba->index_bg_a]
              /ptr->k[index_md][index_q]/ptr->k[index_md][index_q];

          if (_index_tt_in_range_(ptr->index_tt_d1,      ppt->selection_num, ppt->has_nc_rsd))

            rescaling = selection[index_tau]*(1.
                                              +pvecback[pba->index_bg_H_prime]
                                              /pvecback[pba->index_bg_a]
                                              /pvecback[pba->index_bg_H]
                                              /pvecback[pba->index_bg_H]
                                              +(2.-5.*ptr->selection_magnification_bias[bin])
                                              // /tau0_minus_tau[index_tau] // in flat space
                                              *cotKgen_source*ptr->k[index_md][index_q]  // in general case
                                              /pvecback[pba->index_bg_a]
                                              /pvecback[pba->index_bg_H]
                                              +5.*ptr->selection_magnification_bias[bin]
                                              -f_evo
                                              )/ptr->k[index_md][index_q];

          if (_index_tt_in_range_(ptr->index_tt_nc_g1,   ppt->selection_num, ppt->has_nc_gr))

            rescaling = selection[index_tau];

          if (_index_tt_in_range_(ptr->index_tt_nc_g2,   ppt->selection_num, ppt->has_nc_gr))

            rescaling = -selection[index_tau]*(3.
                                               +pvecback[pba->index_bg_H_prime]
                                               /pvecback[pba->index_bg_a]
                                               /pvecback[pba->index_bg_H]
                                               /pvecback[pba->index_bg_H]
                                               +(2.-5.*ptr->selection_magnification_bias[bin])
                                               // /tau0_minus_tau[index_tau]  // in flat space
                                               *cotKgen_source*ptr->k[index_md][index_q]  // in general case
                                               /pvecback[pba->index_bg_a]
                                               /pvecback[pba->index_bg_H]
                                               -f_evo
                                               );

          if (_index_tt_in_range_(ptr->index_tt_nc_g3,   ppt->selection_num, ppt->has_nc_gr))
            rescaling = selection[index_tau]/pvecback[pba->index_bg_a]/pvecback[pba->index_bg_H];

          sources[index_tau] *= rescaling;

        }

        /* deallocate temporary arrays */
        free(pvecback);
        free(selection);
      }

      /* lensing potential: eliminate early times, and multiply by selection
         function */

      if ((_index_tt_in_range_(ptr->index_tt_lensing, ppt->selection_num, ppt->has_cl_lensing_potential)) ||
          (_index_tt_in_range_(ptr->index_tt_nc_lens, ppt->selection_num, ppt->has_nc_lens)) ||
          (_index_tt_in_range_(ptr->index_tt_nc_g4,   ppt->selection_num, ppt->has_nc_gr)) ||
          (_index_tt_in_range_(ptr->index_tt_nc_g5,   ppt->selection_num, ppt->has_nc_gr))
          ) {

        /* bin number associated to particular redshift bin and selection function */
        if (_index_tt_in_range_(ptr->index_tt_lensing, ppt->selection_num, ppt->has_cl_lensing_potential))
          bin = index_tt - ptr->index_tt_lensing;

        if (_index_tt_in_range_(ptr->index_tt_nc_lens, ppt->selection_num, ppt->has_nc_lens))
          bin = index_tt - ptr->index_tt_nc_lens;

        if (_index_tt_in_range_(ptr->index_tt_nc_g4,   ppt->selection_num, ppt->has_nc_gr))
          bin = index_tt - ptr->index_tt_nc_g4;

        if (_index_tt_in_range_(ptr->index_tt_nc_g5,   ppt->selection_num, ppt->has_nc_gr))
          bin = index_tt - ptr->index_tt_nc_g5;

        /* allocate temporary arrays for storing sources and for calling background */
        class_alloc(pvecback,
                    pba->bg_size*sizeof(double),
                    ptr->error_message);

        /* dirac case */
        if (ppt->selection == dirac) {
          tau_sources_size=1;
        }
        /* other cases (gaussian, tophat...) */
        else {
          tau_sources_size=ppr->selection_sampling;
        }

        class_alloc(selection,
                    tau_sources_size*sizeof(double),
                    ptr->error_message);

        class_alloc(tau0_minus_tau_lensing_sources,
                    tau_sources_size*sizeof(double),
                    ptr->error_message);

        class_alloc(w_trapz_lensing_sources,
                    tau_sources_size*sizeof(double),
                    ptr->error_message);

        /* time sampling for source selection function */
        class_call(transfer_selection_sampling(ppr,
                                               pba,
                                               ppt,
                                               ptr,
                                               bin,
                                               tau0_minus_tau_lensing_sources,
                                               tau_sources_size),
                   ptr->error_message,
                   ptr->error_message);

        /* Compute trapezoidal weights for integration over tau */
        class_call(array_trapezoidal_mweights(tau0_minus_tau_lensing_sources,
                                              tau_sources_size,
                                              w_trapz_lensing_sources,
                                              ptr->error_message),
                   ptr->error_message,
                   ptr->error_message);

        /* compute values of selection function at sampled values of tau */
        class_call(transfer_selection_compute(ppr,
                                              pba,
                                              ppt,
                                              ptr,
                                              selection,
                                              tau0_minus_tau_lensing_sources,
                                              w_trapz_lensing_sources,
                                              tau_sources_size,
                                              pvecback,
                                              tau0,
                                              bin),
                   ptr->error_message,
                   ptr->error_message);

        /* redefine the time sampling */
        class_call(transfer_lensing_sampling(ppr,
                                             pba,
                                             ppt,
                                             ptr,
                                             bin,
                                             tau0,
                                             tau0_minus_tau,
                                             tau_size),
                   ptr->error_message,
                   ptr->error_message);

        /* resample the source at those times */
        class_call(transfer_source_resample(ppr,
                                            pba,
                                            ppt,
                                            ptr,
                                            bin,
                                            tau0_minus_tau,
                                            tau_size,
                                            index_md,
                                            tau0,
                                            interpolated_sources,
                                            sources),
                   ptr->error_message,
                   ptr->error_message);

        /* Compute trapezoidal weights for integration over tau */
        class_call(array_trapezoidal_mweights(tau0_minus_tau,
                                              tau_size,
                                              w_trapz,
                                              ptr->error_message),
                   ptr->error_message,
                   ptr->error_message);

        /* loop over time and rescale */
        for (index_tau = 0; index_tau < tau_size; index_tau++) {

          /* lensing source =  - W(tau) (phi(k,tau) + psi(k,tau)) Heaviside(tau-tau_rec)
             with
             psi,phi = metric perturbation in newtonian gauge (phi+psi = Phi_A-Phi_H of Bardeen)
             W = (tau-tau_rec)/(tau_0-tau)/(tau_0-tau_rec)
             H(x) = Heaviside
             (in tau = tau_0, set source = 0 to avoid division by zero;
             regulated anyway by Bessel).
          */

          if (index_tau == tau_size-1) {
            rescaling=0.;
          }
          else {

            rescaling = 0.;


            for (index_tau_sources=0;
                 index_tau_sources < tau_sources_size;
                 index_tau_sources++) {

              switch (pba->sgnK){
              case 1:
                sinKgen_source = ptr->k[index_md][index_q]*sin(tau0_minus_tau_lensing_sources[index_tau_sources]*sqrt(pba->K))/sqrt(pba->K);
                sinKgen_source_to_lens = ptr->k[index_md][index_q]*sin((tau0_minus_tau[index_tau]-tau0_minus_tau_lensing_sources[index_tau_sources])*sqrt(pba->K))/sqrt(pba->K);
                cotKgen_source = cos(tau0_minus_tau_lensing_sources[index_tau_sources]*sqrt(pba->K))/sinKgen_source;
                cscKgen_lens = sqrt(pba->K)/ptr->k[index_md][index_q]/sin(sqrt(pba->K)*tau0_minus_tau[index_tau]);
                break;
              case 0:
                sinKgen_source = ptr->k[index_md][index_q]*tau0_minus_tau_lensing_sources[index_tau_sources];
                sinKgen_source_to_lens = ptr->k[index_md][index_q]*(tau0_minus_tau[index_tau]-tau0_minus_tau_lensing_sources[index_tau_sources]);
                cotKgen_source = 1./(ptr->k[index_md][index_q]*tau0_minus_tau_lensing_sources[index_tau_sources]);
                cscKgen_lens = 1./(ptr->k[index_md][index_q]*tau0_minus_tau[index_tau]);
                break;
              case -1:
                sinKgen_source = ptr->k[index_md][index_q]*sinh(tau0_minus_tau_lensing_sources[index_tau_sources]*sqrt(-pba->K))/sqrt(-pba->K);
                sinKgen_source_to_lens = ptr->k[index_md][index_q]*sinh((tau0_minus_tau[index_tau]-tau0_minus_tau_lensing_sources[index_tau_sources])*sqrt(-pba->K))/sqrt(-pba->K);
                cotKgen_source = cosh(tau0_minus_tau_lensing_sources[index_tau_sources]*sqrt(-pba->K))/sinKgen_source;
                cscKgen_lens = sqrt(-pba->K)/ptr->k[index_md][index_q]/sinh(sqrt(-pba->K)*tau0_minus_tau[index_tau]);
                break;
              }


              /* condition for excluding from the sum the sources located in z=zero */
              if ((tau0_minus_tau_lensing_sources[index_tau_sources] > 0.) && (tau0_minus_tau_lensing_sources[index_tau_sources]-tau0_minus_tau[index_tau] > 0.)) {

                if (_index_tt_in_range_(ptr->index_tt_lensing, ppt->selection_num, ppt->has_cl_lensing_potential)) {

                  rescaling +=
<<<<<<< HEAD
                    (2.-5.*ptr->selection_magnification_bias[bin])/2.
                    //  *(tau0_minus_tau[index_tau]-tau0_minus_tau_lensing_sources[index_tau_sources])
                    //  /tau0_minus_tau[index_tau]
                    //  /tau0_minus_tau_lensing_sources[index_tau_sources]
                    *ptr->k[index_md][index_q]
                    *sinKgen_source_to_lens
                    *cscKgen_lens
                    /sinKgen_source
=======
                    (tau0_minus_tau[index_tau]-tau0_minus_tau_lensing_sources[index_tau_sources])
                    /tau0_minus_tau[index_tau]
                    /tau0_minus_tau_lensing_sources[index_tau_sources]
>>>>>>> d2f7b11b
                    * selection[index_tau_sources]
                    * w_trapz_lensing_sources[index_tau_sources];
                }

                if (_index_tt_in_range_(ptr->index_tt_nc_lens, ppt->selection_num, ppt->has_nc_lens)) {

                  rescaling -=
                    (2.-5.*ptr->selection_magnification_bias[bin])/2.
                    //  *(tau0_minus_tau[index_tau]-tau0_minus_tau_lensing_sources[index_tau_sources])
                    //  /tau0_minus_tau[index_tau]
                    //  /tau0_minus_tau_lensing_sources[index_tau_sources]
                    *ptr->k[index_md][index_q]
                    *sinKgen_source_to_lens
                    *cscKgen_lens
                    /sinKgen_source
                    * selection[index_tau_sources]
                    * w_trapz_lensing_sources[index_tau_sources];
                }

                if (_index_tt_in_range_(ptr->index_tt_nc_g4, ppt->selection_num, ppt->has_nc_gr)) {

                  rescaling +=
                    (2.-5.*ptr->selection_magnification_bias[bin])
                    // /tau0_minus_tau_lensing_sources[index_tau_sources]
                    * cotKgen_source*ptr->k[index_md][index_q]
                    * selection[index_tau_sources]
                    * w_trapz_lensing_sources[index_tau_sources];

                }

                if (_index_tt_in_range_(ptr->index_tt_nc_g5, ppt->selection_num, ppt->has_nc_gr)) {

                  /* background quantities at time tau_lensing_source */

                  class_call(background_at_tau(pba,
                                               tau0-tau0_minus_tau_lensing_sources[index_tau_sources],
                                               pba->long_info,
                                               pba->inter_normal,
                                               &last_index,
                                               pvecback),
                             pba->error_message,
                             ptr->error_message);

                  /* Source evolution at time tau_lensing_source */

                  if ((ptr->has_nz_evo_file == _TRUE_) || (ptr->has_nz_evo_analytic == _TRUE_)) {

                    f_evo = 2./pvecback[pba->index_bg_H]/pvecback[pba->index_bg_a]*cotKgen_source*ptr->k[index_md][index_q]
                      + pvecback[pba->index_bg_H_prime]/pvecback[pba->index_bg_H]/pvecback[pba->index_bg_H]/pvecback[pba->index_bg_a];

                    z = pba->a_today/pvecback[pba->index_bg_a]-1.;

                    if (ptr->has_nz_evo_file == _TRUE_) {

                      class_test((z<ptr->nz_evo_z[0]) || (z>ptr->nz_evo_z[ptr->nz_evo_size-1]),
                                 ptr->error_message,
                                 "Your input file for the selection function only covers the redshift range [%f : %f]. However, your input for the selection function requires z=%f",
                                 ptr->nz_evo_z[0],
                                 ptr->nz_evo_z[ptr->nz_evo_size-1],
                                 z);

                      class_call(array_interpolate_spline(
                                                          ptr->nz_evo_z,
                                                          ptr->nz_evo_size,
                                                          ptr->nz_evo_dlog_nz,
                                                          ptr->nz_evo_dd_dlog_nz,
                                                          1,
                                                          z,
                                                          &last_index,
                                                          &dln_dNdz_dz,
                                                          1,
                                                          ptr->error_message),
                                 ptr->error_message,
                                 ptr->error_message);

                    }
                    else {

                      class_call(transfer_dNdz_analytic(ptr,
                                                        z,
                                                        &dNdz,
                                                        &dln_dNdz_dz),
                                 ptr->error_message,
                                 ptr->error_message);
                    }

                    f_evo -= dln_dNdz_dz/pvecback[pba->index_bg_a];
                  }
                  else {
                    f_evo = 0.;
                  }

                  rescaling +=
                    (1.
                     + pvecback[pba->index_bg_H_prime]
                     /pvecback[pba->index_bg_a]
                     /pvecback[pba->index_bg_H]
                     /pvecback[pba->index_bg_H]
                     + (2.-5.*ptr->selection_magnification_bias[bin])
                     //  /tau0_minus_tau_lensing_sources[index_tau_sources]
                     * cotKgen_source*ptr->k[index_md][index_q]
                     /pvecback[pba->index_bg_a]
                     /pvecback[pba->index_bg_H]
                     + 5.*ptr->selection_magnification_bias[bin]
                     - f_evo)
                    * ptr->k[index_md][index_q]
                    * selection[index_tau_sources]
                    * w_trapz_lensing_sources[index_tau_sources];
                }

              }
            }
          }

          /* copy from input array to output array */
          sources[index_tau] *= rescaling;

        }

        /* deallocate temporary arrays */
        free(pvecback);
        free(selection);
        free(tau0_minus_tau_lensing_sources);
        free(w_trapz_lensing_sources);

      }
    }
  }

  /* case where we do not need to redefine */

  else {

    /* number of sampled time values */
    tau_size = ppt->tau_size;

    /* plain copy from input array to output array */
    memcpy(sources,
           interpolated_sources,
           ppt->tau_size*sizeof(double));

    /* store values of (tau0-tau) */
    for (index_tau=0; index_tau < ppt->tau_size; index_tau++) {
      tau0_minus_tau[index_tau] = tau0 - ppt->tau_sampling[index_tau];
    }

    /* Compute trapezoidal weights for integration over tau */
    class_call(array_trapezoidal_mweights(tau0_minus_tau,
                                          tau_size,
                                          w_trapz,
                                          ptr->error_message),
               ptr->error_message,
               ptr->error_message);
  }

  /* return tau_size value that will be stored in the workspace (the
     workspace wants a double) */

  *tau_size_out = tau_size;

  return _SUCCESS_;

}

/**
 * arbitrarily normalized selection function dN/dz(z,bin)
 *
 * @param ppr                   Input : pointer to precision structure
 * @param ppt                   Input : pointer to perturbation structure
 * @param ptr                   Input : pointer to transfers structure
 * @param bin                   Input : redshift bin number
 * @param z                     Input : one value of redshift
 * @param selection             Output: pointer to selection function
 * @return the error status
 */

int transfer_selection_function(
                                struct precision * ppr,
                                struct perturbs * ppt,
                                struct transfers * ptr,
                                int bin,
                                double z,
                                double * selection) {

  double x;
  double dNdz;
  double dln_dNdz_dz;
  int last_index;

  /* trivial dirac case */
  if (ppt->selection==dirac) {

    *selection=1.;

    return _SUCCESS_;
  }

  /* difference between z and the bin center (we can take the absolute
     value as long as all selection functions are symmetric around
     x=0) */
  x=fabs(z-ppt->selection_mean[bin]);

  /* gaussian case (the function is anyway normalized later
     automatically, but could not resist to normalize it already
     here) */
  if (ppt->selection==gaussian) {

    *selection = exp(-0.5*pow(x/ppt->selection_width[bin],2))
      /ppt->selection_width[bin]/sqrt(2.*_PI_);

    if ((ptr->has_nz_file == _TRUE_) || (ptr->has_nz_analytic == _TRUE_)) {

      if (ptr->has_nz_file == _TRUE_) {

        class_test((z<ptr->nz_z[0]) || (z>ptr->nz_z[ptr->nz_size-1]),
                   ptr->error_message,
                   "Your input file for the selection function only covers the redshift range [%f : %f]. However, your input for the selection function requires z=%f",
                   ptr->nz_z[0],
                   ptr->nz_z[ptr->nz_size-1],
                   z);

        class_call(array_interpolate_spline(
                                            ptr->nz_z,
                                            ptr->nz_size,
                                            ptr->nz_nz,
                                            ptr->nz_ddnz,
                                            1,
                                            z,
                                            &last_index,
                                            &dNdz,
                                            1,
                                            ptr->error_message),
                   ptr->error_message,
                   ptr->error_message);
      }
      else {

        class_call(transfer_dNdz_analytic(ptr,
                                          z,
                                          &dNdz,
                                          &dln_dNdz_dz),
                   ptr->error_message,
                   ptr->error_message);
      }

      *selection *= dNdz;
    }

    return _SUCCESS_;
  }

  /* top-hat case, with smoothed edges. The problem with sharp edges
     is that the final result will be affected by random
     noise. Indeed, the values of k at which the transfer functions
     Delta_l(k) are sampled will never coincide with the actual edges
     of the true transfer function (computed with or even without the
     Limber approximation). Hence the integral Cl=\int dk
     Delta_l(k)**2 (...) will be imprecise and will fluctuate randomly
     with the resolution along k. With smooth edges, the problem is
     solved, and the final Cls become mildly dependent on the
     resolution along k. */

  if (ppt->selection==tophat) {

    /* selection function, centered on z=mean (i.e. on x=0), equal to
       one around x=0, with tanh step centered on x=width, of width
       delta x = 0.1*width
    */
    *selection=(1.-tanh((x-ppt->selection_width[bin])/(ppr->selection_tophat_edge*ppt->selection_width[bin])))/2.;

    if ((ptr->has_nz_file == _TRUE_) || (ptr->has_nz_analytic == _TRUE_)) {

      if (ptr->has_nz_file == _TRUE_) {

        class_call(array_interpolate_spline(
                                            ptr->nz_z,
                                            ptr->nz_size,
                                            ptr->nz_nz,
                                            ptr->nz_ddnz,
                                            1,
                                            z,
                                            &last_index,
                                            &dNdz,
                                            1,
                                            ptr->error_message),
                   ptr->error_message,
                   ptr->error_message);
      }
      else {

        class_call(transfer_dNdz_analytic(ptr,
                                          z,
                                          &dNdz,
                                          &dln_dNdz_dz),
                   ptr->error_message,
                   ptr->error_message);
      }

      *selection *= dNdz;
    }

    return _SUCCESS_;
  }

  /* get here only if selection type was recognized */
  class_stop(ptr->error_message,
             "invalid choice of selection function");

  return _SUCCESS_;
}

/**
 * Analytic form for dNdz distribution, from arXiv:1004.4640
 *
 * @param ptr          Input: pointer to transfer structure
 * @param z            Input: redshift
 * @param dNdz         Output: density per redshift, dN/dZ
 * @param dln_dNdz_dz  Output: dln(dN/dz)/dz, used optionally for the source evolution
 * @return the error status
 */

int transfer_dNdz_analytic(
                           struct transfers * ptr,
                           double z,
                           double * dNdz,
                           double * dln_dNdz_dz) {

  /* Implement here your favorite analytic ansatz for the selection
     function. Typical function for photometric sample: dN/dz =
     (z/z0)^alpha exp[-(z/z0)^beta]. Then: dln(dN/dz)/dz = (alpha -
     beta*(z/z0)^beta)/z. In principle, one is free to use different
     ansatz for the selection function and the evolution
     function. Since the selection function uses only dN/dz, while the
     evolution uses only dln(dN/dz)/dz, it is possible to use
     different functions for dN/dz and dln(dN/dz)/dz */

  double z0,alpha,beta;

  z0 = 0.55;
  alpha = 2.0;
  beta = 1.5;

  *dNdz = pow(z/z0,alpha) * exp(-pow(z/z0,beta));

  *dln_dNdz_dz = (alpha - pow(z/z0,beta)*beta)/z;

  return _SUCCESS_;

}

/**
 * for sources that need to be multiplied by a selection function,
 * redefine a finer time sampling in a small range
 *
 * @param ppr                   Input : pointer to precision structure
 * @param pba                   Input : pointer to background structure
 * @param ppt                   Input : pointer to perturbation structure
 * @param ptr                   Input : pointer to transfers structure
 * @param bin                   Input : redshift bin number
 * @param tau0_minus_tau        Output: values of (tau0-tau) at which source are sample
 * @param tau_size              Output: pointer to size of previous array
 * @return the error status
 */

int transfer_selection_sampling(
                                struct precision * ppr,
                                struct background * pba,
                                struct perturbs * ppt,
                                struct transfers * ptr,
                                int bin,
                                double * tau0_minus_tau,
                                int tau_size) {

  /* running index on time */
  int index_tau;

  /* minimum and maximal value of time in new sampled interval */
  double tau_min,tau_mean,tau_max;

  /* time interval for this bin */
  class_call(transfer_selection_times(ppr,
                                      pba,
                                      ppt,
                                      ptr,
                                      bin,
                                      &tau_min,
                                      &tau_mean,
                                      &tau_max),
             ptr->error_message,
             ptr->error_message);

  class_test(tau_size <= 0,
             ptr->error_message,
             "should be at least one");

  /* case selection == dirac */
  if (tau_min == tau_max) {
    class_test(tau_size !=1,
               ptr->error_message,
               "for Dirac selection function tau_size should be 1, not %d",tau_size);
    tau0_minus_tau[0] = pba->conformal_age - tau_mean;
  }
  /* for other cases (gaussian, tophat...) define new sampled values
     of (tau0-tau) with even spacing */
  else {
    for (index_tau=0; index_tau<tau_size-1; index_tau++) {
      tau0_minus_tau[index_tau]=pba->conformal_age-tau_min-((double)index_tau)/((double)tau_size-1.)*(tau_max-tau_min);
    }
    tau0_minus_tau[tau_size-1]=pba->conformal_age-tau_max;
  }

  return _SUCCESS_;

}

/**
 * for lensing sources that need to be convolved with a selection
 * function, redefine the sampling within the range extending from the
 * tau_min of the selection function up to tau0
 *
 *
 * @param ppr                   Input : pointer to precision structure
 * @param pba                   Input : pointer to background structure
 * @param ppt                   Input : pointer to perturbation structure
 * @param ptr                   Input : pointer to transfers structure
 * @param bin                   Input : redshift bin number
 * @param tau0                  Input : time today
 * @param tau0_minus_tau        Output: values of (tau0-tau) at which source are sample
 * @param tau_size              Output: pointer to size of previous array
 * @return the error status
 */

int transfer_lensing_sampling(
                              struct precision * ppr,
                              struct background * pba,
                              struct perturbs * ppt,
                              struct transfers * ptr,
                              int bin,
                              double tau0,
                              double * tau0_minus_tau,
                              int tau_size) {

  /* running index on time */
  int index_tau;

  /* minimum and maximal value of time in new sampled interval */
  double tau_min,tau_mean,tau_max;

  /* time interval for this bin */
  class_call(transfer_selection_times(ppr,
                                      pba,
                                      ppt,
                                      ptr,
                                      bin,
                                      &tau_min,
                                      &tau_mean,
                                      &tau_max),
             ptr->error_message,
             ptr->error_message);

  for (index_tau=0; index_tau<tau_size; index_tau++) {
    //tau0_minus_tau[index_tau]=pba->conformal_age-tau_min-((double)index_tau)/((double)tau_size-1.)*(tau0-tau_min);
    tau0_minus_tau[index_tau]=((double)(tau_size-1-index_tau))/((double)(tau_size-1))*(tau0-tau_min);
  }

  return _SUCCESS_;

}


/**
 * for sources that need to be multiplied by a selection function,
 * redefine a finer time sampling in a small range, and resample the
 * perturbation sources at the new value by linear interpolation
 *
 * @param ppr                   Input : pointer to precision structure
 * @param pba                   Input : pointer to background structure
 * @param ppt                   Input : pointer to perturbation structure
 * @param ptr                   Input : pointer to transfers structure
 * @param bin                   Input : redshift bin number
 * @param tau0_minus_tau        Output: values of (tau0-tau) at which source are sample
 * @param tau_size              Output: pointer to size of previous array
 * @param index_md              Input : index of mode
 * @param tau0                  Input : time today
 * @param interpolated_sources  Input : interpolated perturbation source
 * @param sources               Output: resampled transfer source
 * @return the error status
 */

int transfer_source_resample(
                             struct precision * ppr,
                             struct background * pba,
                             struct perturbs * ppt,
                             struct transfers * ptr,
                             int bin,
                             double * tau0_minus_tau,
                             int tau_size,
                             int index_md,
                             double tau0,
                             double * interpolated_sources,
                             double * sources) {

  /* running index on time */
  int index_tau;

  /* array of values of source */
  double * source_at_tau;

  /* array of source values for a given time and for all k's */
  class_alloc(source_at_tau,
              sizeof(double),
              ptr->error_message);

  /* interpolate the sources linearly at the new time values */
  for (index_tau=0; index_tau<tau_size; index_tau++) {

    class_call(array_interpolate_two(ppt->tau_sampling,
                                     1,
                                     0,
                                     interpolated_sources,
                                     1,
                                     ppt->tau_size,
                                     tau0-tau0_minus_tau[index_tau],
                                     source_at_tau,
                                     1,
                                     ptr->error_message),
               ptr->error_message,
               ptr->error_message);

    /* copy the new values in the output sources array */
    sources[index_tau] = source_at_tau[0];
  }

  /* deallocate the temporary array */
  free(source_at_tau);

  return _SUCCESS_;

}

/**
 * for each selection function, compute the min, mean and max values
 * of conformal time (associated to the min, mean and max values of
 * redshift specified by the user)
 *
 * @param ppr                   Input : pointer to precision structure
 * @param pba                   Input : pointer to background structure
 * @param ppt                   Input : pointer to perturbation structure
 * @param ptr                   Input : pointer to transfers structure
 * @param bin                   Input : redshift bin number
 * @param tau_min               Output: smallest time in the selection interval
 * @param tau_mean              Output: time corresponding to z_mean
 * @param tau_max               Output: largest time in the selection interval
 * @return the error status
 */

int transfer_selection_times(
                             struct precision * ppr,
                             struct background * pba,
                             struct perturbs * ppt,
                             struct transfers * ptr,
                             int bin,
                             double * tau_min,
                             double * tau_mean,
                             double * tau_max) {

  /* a value of redshift */
  double z=0.;

  /* lower edge of time interval for this bin */

  if (ppt->selection==gaussian) {
    z = ppt->selection_mean[bin]+ppt->selection_width[bin]*ppr->selection_cut_at_sigma;
  }
  if (ppt->selection==tophat) {
    z = ppt->selection_mean[bin]+(1.+ppr->selection_cut_at_sigma*ppr->selection_tophat_edge)*ppt->selection_width[bin];
  }
  if (ppt->selection==dirac) {
    z = ppt->selection_mean[bin];
  }

  class_call(background_tau_of_z(pba,
                                 z,
                                 tau_min),
             pba->error_message,
             ppt->error_message);

  /* higher edge of time interval for this bin */

  if (ppt->selection==gaussian) {
    z = MAX(ppt->selection_mean[bin]-ppt->selection_width[bin]*ppr->selection_cut_at_sigma,0.);
  }
  if (ppt->selection==tophat) {
    z = MAX(ppt->selection_mean[bin]-(1.+ppr->selection_cut_at_sigma*ppr->selection_tophat_edge)*ppt->selection_width[bin],0.);
  }
  if (ppt->selection==dirac) {
    z = ppt->selection_mean[bin];
  }

  class_call(background_tau_of_z(pba,
                                 z,
                                 tau_max),
             pba->error_message,
             ppt->error_message);

  /* central value of time interval for this bin */

  z = MAX(ppt->selection_mean[bin],0.);

  class_call(background_tau_of_z(pba,
                                 z,
                                 tau_mean),
             pba->error_message,
             ppt->error_message);

  return _SUCCESS_;

}

/**
 * compute and normalize selection function for a set of time values
 *
 * @param ppr                   Input : pointer to precision structure
 * @param pba                   Input : pointer to background structure
 * @param ppt                   Input : pointer to perturbation structure
 * @param ptr                   Input : pointer to transfers structure
 * @param selection             Output: normalized selection function
 * @param tau0_minus_tau        Input : values of (tau0-tau) at which source are sample
 * @param w_trapz               Input : trapezoidal weights for integration over tau
 * @param tau_size              Input : size of previous two arrays
 * @param pvecback              Input : allocated array of background values
 * @param tau0                  Input : time today
 * @param bin                   Input : redshift bin number
 * @return the error status
 */

int transfer_selection_compute(
                               struct precision * ppr,
                               struct background * pba,
                               struct perturbs * ppt,
                               struct transfers * ptr,
                               double * selection,
                               double * tau0_minus_tau,
                               double * w_trapz,
                               int tau_size,
                               double * pvecback,
                               double tau0,
                               int bin) {

  /* running index over time */
  int index_tau;

  /* running value of time */
  double tau;

  /* used for normalizing the selection to one */
  double norm;

  /* used for calling background_at_tau() */
  int last_index;

  /* running value of redshift */
  double z;

  if (tau_size > 1) {

    /* loop over time */
    for (index_tau = 0; index_tau < tau_size; index_tau++) {

      /* running value of time */
      tau = tau0 - tau0_minus_tau[index_tau];

      /* get background quantities at this time */
      class_call(background_at_tau(pba,
                                   tau,
                                   pba->long_info,
                                   pba->inter_normal,
                                   &last_index,
                                   pvecback),
                 pba->error_message,
                 ptr->error_message);

      /* infer redshift */
      z = pba->a_today/pvecback[pba->index_bg_a]-1.;

      /* get corresponding dN/dz(z,bin) */
      class_call(transfer_selection_function(ppr,
                                             ppt,
                                             ptr,
                                             bin,
                                             z,
                                             &(selection[index_tau])),
                 ptr->error_message,
                 ptr->error_message);

      /* get corresponding dN/dtau = dN/dz * dz/dtau = dN/dz * H */
      selection[index_tau] *= pvecback[pba->index_bg_H];

    }

    /* compute norm = \int W(tau) dtau */
    class_call(array_trapezoidal_integral(selection,
                                          tau_size,
                                          w_trapz,
                                          &norm,
                                          ptr->error_message),
               ptr->error_message,
               ptr->error_message);


    /* divide W by norm so that \int W(tau) dtau = 1 */
    for (index_tau = 0; index_tau < tau_size; index_tau++) {
      selection[index_tau]/=norm;
    }

  }

  /* trivial case: dirac distribution */
  else {
    selection[0] = 1.;
  }

  return _SUCCESS_;
}

/**
 * This routine computes the transfer functions \f$ \Delta_l^{X} (k) \f$)
 * as a function of wavenumber k for a given mode, initial condition,
 * type and multipole l passed in input.
 *
 * For a given value of k, the transfer function is inferred from
 * the source function (passed in input in the array interpolated_sources)
 * and from Bessel functions (passed in input in the bessels structure),
 * either by convolving them along tau, or by a Limber approximation.
 * This elementary task is distributed either to transfer_integrate()
 * or to transfer_limber(). The task of this routine is mainly to
 * loop over k values, and to decide at which k_max the calculation can
 * be stopped, according to some approximation scheme designed to find a
 * compromise between execution time and precision. The approximation scheme
 * is defined by parameters in the precision structure.
 *
 * @param ptw                   Input : pointer to transfer_workspace structure (allocated in transfer_init() to avoid numerous reallocation)
 * @param ppr                   Input : pointer to precision structure
 * @param ppt                   Input : pointer to perturbation structure
 * @param ptr                   Input/output : pointer to transfers structure (result stored there)
 * @param index_q               Input : index of wavenumber
 * @param index_md              Input : index of mode
 * @param index_ic              Input : index of initial condition
 * @param index_tt              Input : index of type of transfer
 * @param index_l               Input : index of multipole
 * @param l                     Input : multipole
 * @param q_max_bessel          Input : maximum value of argument q at which Bessel functions are computed
 * @param radial_type           Input : type of radial (Bessel) functions to convolve with
 * @return the error status
 */

int transfer_compute_for_each_l(
                                struct transfer_workspace * ptw,
                                struct precision * ppr,
                                struct perturbs * ppt,
                                struct transfers * ptr,
                                int index_q,
                                int index_md,
                                int index_ic,
                                int index_tt,
                                int index_l,
                                double l,
                                double q_max_bessel,
                                radial_function_type radial_type
                                ){

  /** Summary: */

  /** - define local variables */

  /* current wavenumber value */
  double q,k;

  /* value of transfer function */
  double transfer_function;

  /* whether to use the Limber approximation */
  short use_limber;

  /* return zero transfer function if l is above l_max */
  if (index_l >= ptr->l_size_tt[index_md][index_tt]) {

    ptr->transfer[index_md][((index_ic * ptr->tt_size[index_md] + index_tt)
                             * ptr->l_size[index_md] + index_l)
                            * ptr->q_size + index_q] = 0.;
    return _SUCCESS_;
  }

  q = ptr->q[index_q];
  k = ptr->k[index_md][index_q];

  if (ptr->transfer_verbose > 3)
    printf("Compute transfer for l=%d type=%d\n",(int)l,index_tt);

  class_call(transfer_use_limber(ppr,
                                 ppt,
                                 ptr,
                                 q_max_bessel,
                                 index_md,
                                 index_tt,
                                 q,
                                 l,
                                 &use_limber),
             ptr->error_message,
             ptr->error_message);

  if (use_limber == _TRUE_) {

    class_call(transfer_limber(ptr,
                               ptw,
                               index_md,
                               index_q,
                               l,
                               q,
                               radial_type,
                               &transfer_function),
               ptr->error_message,
               ptr->error_message);

  }
  else {
    class_call(transfer_integrate(
                                  ppt,
                                  ptr,
                                  ptw,
                                  index_q,
                                  index_md,
                                  index_tt,
                                  l,
                                  index_l,
                                  k,
                                  radial_type,
                                  &transfer_function
                                  ),
               ptr->error_message,
               ptr->error_message);
  }

  /* store transfer function in transfer structure */
  ptr->transfer[index_md][((index_ic * ptr->tt_size[index_md] + index_tt)
                           * ptr->l_size[index_md] + index_l)
                          * ptr->q_size + index_q]
    = transfer_function;

  return _SUCCESS_;

}

int transfer_use_limber(
                        struct precision * ppr,
                        struct perturbs * ppt,
                        struct transfers * ptr,
                        double q_max_bessel,
                        int index_md,
                        int index_tt,
                        double q,
                        double l,
                        short * use_limber) {


  /* criteria for choosing between integration and Limber
     must be implemented here */

  *use_limber = _FALSE_;

  if (q>q_max_bessel) {
    *use_limber = _TRUE_;
  }
  else {

    if (_scalars_) {

      //TBC: in principle the Limber condition should be adapted to account for curvature effects

      if ((ppt->has_cl_cmb_lensing_potential == _TRUE_) && (index_tt == ptr->index_tt_lcmb) && (l>ppr->l_switch_limber)) {
        *use_limber = _TRUE_;
      }
      if (_index_tt_in_range_(ptr->index_tt_density, ppt->selection_num, ppt->has_nc_density) && (l>=ppr->l_switch_limber_for_cl_density_over_z*ppt->selection_mean[index_tt-ptr->index_tt_density])) {
        if (ppt->selection != dirac) *use_limber = _TRUE_;
      }
      if (_index_tt_in_range_(ptr->index_tt_rsd,     ppt->selection_num, ppt->has_nc_rsd) && (l>=ppr->l_switch_limber_for_cl_density_over_z*ppt->selection_mean[index_tt-ptr->index_tt_rsd])) {
        if (ppt->selection != dirac) *use_limber = _TRUE_;
      }
      if (_index_tt_in_range_(ptr->index_tt_d0,      ppt->selection_num, ppt->has_nc_rsd) && (l>=ppr->l_switch_limber_for_cl_density_over_z*ppt->selection_mean[index_tt-ptr->index_tt_d0])) {
        if (ppt->selection != dirac) *use_limber = _TRUE_;
      }
      if (_index_tt_in_range_(ptr->index_tt_d1,      ppt->selection_num, ppt->has_nc_rsd) && (l>=ppr->l_switch_limber_for_cl_density_over_z*ppt->selection_mean[index_tt-ptr->index_tt_d1])) {
        if (ppt->selection != dirac) *use_limber = _TRUE_;
      }
      if (_index_tt_in_range_(ptr->index_tt_nc_lens, ppt->selection_num, ppt->has_nc_lens) && (l>=ppr->l_switch_limber_for_cl_density_over_z*ppt->selection_mean[index_tt-ptr->index_tt_nc_lens])) {
        if (ppt->selection != dirac) *use_limber = _TRUE_;
      }
      if (_index_tt_in_range_(ptr->index_tt_nc_g1, ppt->selection_num, ppt->has_nc_gr) && (l>=ppr->l_switch_limber_for_cl_density_over_z*ppt->selection_mean[index_tt-ptr->index_tt_nc_g1])) {
        if (ppt->selection != dirac) *use_limber = _TRUE_;
      }
      if (_index_tt_in_range_(ptr->index_tt_nc_g2, ppt->selection_num, ppt->has_nc_gr) && (l>=ppr->l_switch_limber_for_cl_density_over_z*ppt->selection_mean[index_tt-ptr->index_tt_nc_g2])) {
        if (ppt->selection != dirac) *use_limber = _TRUE_;
      }
      if (_index_tt_in_range_(ptr->index_tt_nc_g3, ppt->selection_num, ppt->has_nc_gr) && (l>=ppr->l_switch_limber_for_cl_density_over_z*ppt->selection_mean[index_tt-ptr->index_tt_nc_g3])) {
        if (ppt->selection != dirac) *use_limber = _TRUE_;
      }
      if (_index_tt_in_range_(ptr->index_tt_nc_g4, ppt->selection_num, ppt->has_nc_gr) && (l>=ppr->l_switch_limber_for_cl_density_over_z*ppt->selection_mean[index_tt-ptr->index_tt_nc_g4])) {
        if (ppt->selection != dirac) *use_limber = _TRUE_;
      }
      if (_index_tt_in_range_(ptr->index_tt_nc_g5, ppt->selection_num, ppt->has_nc_gr) && (l>=ppr->l_switch_limber_for_cl_density_over_z*ppt->selection_mean[index_tt-ptr->index_tt_nc_g5])) {
        if (ppt->selection != dirac) *use_limber = _TRUE_;
      }
      if (_index_tt_in_range_(ptr->index_tt_lensing, ppt->selection_num, ppt->has_cl_lensing_potential) && (l>=ppr->l_switch_limber_for_cl_density_over_z*ppt->selection_mean[index_tt-ptr->index_tt_lensing])) {
        *use_limber = _TRUE_;
      }
    }
  }

  return _SUCCESS_;
}

/**
 * This routine computes the transfer functions \f$ \Delta_l^{X} (k) \f$)
 * for each mode, initial condition, type, multipole l and wavenumber k,
 * by convolving  the source function (passed in input in the array
 * interpolated_sources) with Bessel functions (passed in input in the
 * bessels structure).
 *
 * @param ppt            Input : pointer to perturbation structure
 * @param ptr            Input : pointer to transfers structure
 * @param ptw            Input : pointer to transfer_workspace structure (allocated in transfer_init() to avoid numerous reallocation)
 * @param index_q        Input : index of wavenumber
 * @param index_md       Input : index of mode
 * @param index_tt       Input : index of type
 * @param l              Input : multipole
 * @param index_l        Input : index of multipole
 * @param k              Input : wavenumber
 * @param radial_type    Input : type of radial (Bessel) functions to convolve with
 * @param trsf           Output: transfer function \f$ \Delta_l(k) \f$
 * @return the error status
 */

int transfer_integrate(
                       struct perturbs * ppt,
                       struct transfers * ptr,
                       struct transfer_workspace *ptw,
                       int index_q,
                       int index_md,
                       int index_tt,
                       double l,
                       int index_l,
                       double k,
                       radial_function_type radial_type,
                       double * trsf
                       ) {

  /** Summary: */

  /** - define local variables */

  double * tau0_minus_tau = ptw->tau0_minus_tau;
  double * w_trapz = ptw->w_trapz;
  double * sources = ptw->sources;

  /* minimum value of \f$ (\tau0-\tau) \f$ at which \f$ j_l(k[\tau_0-\tau]) \f$ is known, given that \f$ j_l(x) \f$ is sampled above some finite value \f$ x_{\min} \f$ (below which it can be approximated by zero) */
  double tau0_minus_tau_min_bessel;

  /* index in the source's tau list corresponding to the last point in the overlapping region between sources and bessels. Also the index of possible Bessel truncation. */
  int index_tau_max, index_tau_max_Bessel;

  double bessel, *radial_function;

  double x_turning_point;

  /** - find minimum value of (tau0-tau) at which \f$ j_l(k[\tau_0-\tau]) \f$ is known, given that \f$ j_l(x) \f$ is sampled above some finite value \f$ x_{\min} \f$ (below which it can be approximated by zero) */
  //tau0_minus_tau_min_bessel = x_min_l/k; /* segmentation fault impossible, checked before that k != 0 */
  //printf("index_l=%d\n",index_l);
  if (ptw->sgnK==0){
    tau0_minus_tau_min_bessel = ptw->pBIS->chi_at_phimin[index_l]/k; /* segmentation fault impossible, checked before that k != 0 */
  }
  else{

    if (index_q < ptr->index_q_flat_approximation) {

      tau0_minus_tau_min_bessel = ptw->HIS.chi_at_phimin[index_l]/sqrt(ptw->sgnK*ptw->K);

    }
    else {

      tau0_minus_tau_min_bessel = ptw->pBIS->chi_at_phimin[index_l]/sqrt(ptw->sgnK*ptw->K);

      if (ptw->sgnK == 1) {
        x_turning_point = asin(sqrt(l*(l+1.))/ptr->q[index_q]*sqrt(ptw->sgnK*ptw->K));
        tau0_minus_tau_min_bessel *= x_turning_point/sqrt(l*(l+1.));
      }
      else {
        x_turning_point = asinh(sqrt(l*(l+1.))/ptr->q[index_q]*sqrt(ptw->sgnK*ptw->K));
        tau0_minus_tau_min_bessel *= x_turning_point/sqrt(l*(l+1.));
      }
    }
  }
  /** - if there is no overlap between the region in which bessels and sources are non-zero, return zero */
  if (tau0_minus_tau_min_bessel >= tau0_minus_tau[0]) {
    *trsf = 0.;
    return _SUCCESS_;
  }

  /** - if there is an overlap: */

  /** -> trivial case: the source is a Dirac function and is sampled in only one point */
  if (ptw->tau_size == 1) {

    class_call(transfer_radial_function(
                                        ptw,
                                        ppt,
                                        ptr,
                                        k,
                                        index_q,
                                        index_l,
                                        1,
                                        &bessel,
                                        radial_type
                                        ),
               ptr->error_message,
               ptr->error_message);

    *trsf = sources[0] * bessel;
    return _SUCCESS_;
  }

  /** -> other cases */

  /** (a) find index in the source's tau list corresponding to the last point in the overlapping region. After this step, index_tau_max can be as small as zero, but not negative. */
  index_tau_max = ptw->tau_size-1;
  while (tau0_minus_tau[index_tau_max] < tau0_minus_tau_min_bessel)
    index_tau_max--;
  /* Set index so we know if the truncation of the convolution integral is due to Bessel and not
     due to the source. */
  index_tau_max_Bessel = index_tau_max;

  /** (b) the source function can vanish at large \f$ \tau \f$. Check if further points can be eliminated. After this step and if we did not return a null transfer function, index_tau_max can be as small as zero, but not negative. */
  while (sources[index_tau_max] == 0.) {
    index_tau_max--;
    if (index_tau_max < 0) {
      *trsf = 0.;
      return _SUCCESS_;
    }
  }

  if (ptw->neglect_late_source == _TRUE_) {

    while (tau0_minus_tau[index_tau_max] < ptw->tau0_minus_tau_cut) {
      index_tau_max--;
      if (index_tau_max < 0) {
        *trsf = 0.;
        return _SUCCESS_;
      }
    }
  }

  /** Compute the radial function: */
  class_alloc(radial_function,sizeof(double)*(index_tau_max+1),ptr->error_message);

  class_call(transfer_radial_function(
                                      ptw,
                                      ppt,
                                      ptr,
                                      k,
                                      index_q,
                                      index_l,
                                      index_tau_max+1,
                                      radial_function,
                                      radial_type
                                      ),
             ptr->error_message,
             ptr->error_message);

  /** Now we do most of the convolution integral: */
  class_call(array_trapezoidal_convolution(sources,
                                           radial_function,
                                           index_tau_max+1,
                                           w_trapz,
                                           trsf,
                                           ptr->error_message),
             ptr->error_message,
             ptr->error_message);

  /** This integral is correct for the case where no truncation has
      occurred. If it has been truncated at some index_tau_max because
      f[index_tau_max+1]==0, it is still correct. The 'mistake' in using
      the wrong weight w_trapz[index_tau_max] is exactly compensated by the
      triangle we miss. However, for the Bessel cut off, we must subtract the
      wrong triangle and add the correct triangle */
  if ((index_tau_max!=(ptw->tau_size-1))&&(index_tau_max==index_tau_max_Bessel)){
    //Bessel truncation
    *trsf -= 0.5*(tau0_minus_tau[index_tau_max+1]-tau0_minus_tau_min_bessel)*
      radial_function[index_tau_max]*sources[index_tau_max];
  }


  free(radial_function);
  return _SUCCESS_;
}

/**
 * This routine computes the transfer functions \f$ \Delta_l^{X} (k) \f$)
 * for each mode, initial condition, type, multipole l and wavenumber k,
 * by using the Limber approximation, i.e by evaluating the source function
 * (passed in input in the array interpolated_sources) at a single value of
 * tau (the Bessel function being approximated as a Dirac distribution)
 *
 *
 * @param ptr            Input : pointer to transfers structure
 * @param ptw            Input : pointer to transfer workspace structure
 * @param index_md       Input : index of mode
 * @param index_q        Input : index of wavenumber
 * @param l              Input : multipole
 * @param q              Input : wavenumber
 * @param radial_type    Input : type of radial (Bessel) functions to convolve with
 * @param trsf           Output: transfer function \f$ \Delta_l(k) \f$
 * @return the error status
 */

int transfer_limber(
                    struct transfers * ptr,
                    struct transfer_workspace * ptw,
                    int index_md,
                    int index_q,
                    double l,
                    double q,
                    radial_function_type radial_type,
                    double * trsf
                    ){

  /** Summary: */

  /** - define local variables */

  /* interpolated source and its derivatives at this value */
  double S, Sp, Sm;

  double x_limber=0.;
  double tau0_minus_tau_limber=0.;
  double IPhiFlat = 0.;

  if (radial_type == SCALAR_TEMPERATURE_0) {

    /** - get k, l and infer tau such that k(tau0-tau)=l+1/2;
        check that tau is in appropriate range */

    if (ptw->sgnK == 0) {
      tau0_minus_tau_limber = (l+0.5)/q;
    }
    else if (ptw->sgnK == 1) {
      x_limber = asin(sqrt(l*(l+1.))/q*sqrt(ptw->K));
      tau0_minus_tau_limber = x_limber/sqrt(ptw->K);
    }
    else if (ptw->sgnK == -1) {
      x_limber = asinh((l+0.5)/q*sqrt(-ptw->K));
      tau0_minus_tau_limber = x_limber/sqrt(-ptw->K);
    }

    if ((tau0_minus_tau_limber > ptw->tau0_minus_tau[0]) ||
        (tau0_minus_tau_limber < ptw->tau0_minus_tau[ptw->tau_size-1])) {
      *trsf = 0.;
      return _SUCCESS_;
    }

    class_call(transfer_limber_interpolate(ptr,
                                           ptw->tau0_minus_tau,
                                           ptw->sources,
                                           ptw->tau_size,
                                           tau0_minus_tau_limber,
                                           &S),
               ptr->error_message,
               ptr->error_message);

    /** - get transfer = source * sqrt(pi/(2l+1))/q
        = source*[tau0-tau] * sqrt(pi/(2l+1))/(l+1/2)
    */

    IPhiFlat = sqrt(_PI_/(2.*l))*(1.-0.25/l+1./32./(l*l));

    *trsf = IPhiFlat*S;

    if (ptw->sgnK == 0) {
      *trsf /= (l+0.5);
    }
    else {
      *trsf *= pow(1.-ptw->K*l*l/q/q,-1./4.)/(tau0_minus_tau_limber*q);
    }

  }

  else if (radial_type == SCALAR_TEMPERATURE_1) {

    if (((l+1.5)/q > ptw->tau0_minus_tau[0]) ||
        ((l-0.5)/q < ptw->tau0_minus_tau[ptw->tau_size-1])) {
      *trsf = 0.;
      return _SUCCESS_;
    }

    class_call(transfer_limber_interpolate(ptr,
                                           ptw->tau0_minus_tau,
                                           ptw->sources,
                                           ptw->tau_size,
                                           (l+1.5)/q,
                                           &Sp),
               ptr->error_message,
               ptr->error_message);

    class_call(transfer_limber_interpolate(ptr,
                                           ptw->tau0_minus_tau,
                                           ptw->sources,
                                           ptw->tau_size,
                                           (l-0.5)/q,
                                           &Sm),
               ptr->error_message,
               ptr->error_message);

    *trsf =
      -sqrt(_PI_/(2.*l+3.))*Sp/(l+1.5) * (l+1.)/(2.*l+1)
      +sqrt(_PI_/(2.*l-1.))*Sm/(l-0.5) * l/(2.*l+1.);

  }

  else if (radial_type == NC_RSD) {

    if (((l+2.5)/q > ptw->tau0_minus_tau[0]) ||
        ((l-1.5)/q < ptw->tau0_minus_tau[ptw->tau_size-1])) {
      *trsf = 0.;
      return _SUCCESS_;
    }

    class_call(transfer_limber_interpolate(ptr,
                                           ptw->tau0_minus_tau,
                                           ptw->sources,
                                           ptw->tau_size,
                                           (l+2.5)/q,
                                           &Sp),
               ptr->error_message,
               ptr->error_message);

    class_call(transfer_limber_interpolate(ptr,
                                           ptw->tau0_minus_tau,
                                           ptw->sources,
                                           ptw->tau_size,
                                           (l-1.5)/q,
                                           &Sm),
               ptr->error_message,
               ptr->error_message);

    class_call(transfer_limber_interpolate(ptr,
                                           ptw->tau0_minus_tau,
                                           ptw->sources,
                                           ptw->tau_size,
                                           (l+0.5)/q,
                                           &S),
               ptr->error_message,
               ptr->error_message);

    *trsf =
      sqrt(_PI_/(2.*l+5.))*Sp/(l+2.5) * l*(l+2.)/(2.*l+1.)/(2.*l+3.)
      -sqrt(_PI_/(2.*l+1.))*S/(l+0.5) * l/(2.*l+1.)*(l/(2.*l-1.)+(l+1.)/(2.*l+3.))
      +sqrt(_PI_/(2.*l-3.))*Sm/(l-1.5) * l*(l-1.)/(2.*l+1.)/(2.*l-1.);

  }

  else {

    class_stop(ptr->error_message,
               "Limber approximation has not been coded for the radial_type of index %d\n",
               radial_type);

  }

  return _SUCCESS_;

}

int transfer_limber_interpolate(
                                struct transfers * ptr,
                                double * tau0_minus_tau,
                                double * sources,
                                int tau_size,
                                double tau0_minus_tau_limber,
                                double * S
                                ){

  int index_tau;
  double dS,ddS;

  /** - find  bracketing indices.
      index_tau must be at least 1 (so that index_tau-1 is at least 0)
      and at most tau_size-2 (so that index_tau+1 is at most tau_size-1).
  */
  index_tau=1;
  while ((tau0_minus_tau[index_tau] > tau0_minus_tau_limber) && (index_tau<tau_size-2))
    index_tau++;

  /** - interpolate by fitting a polynomial of order two; get source
      and its first two derivatives. Note that we are not
      interpolating S, but the product S*(tau0-tau). Indeed this
      product is regular in tau=tau0, while S alone diverges for
      lensing. */

  /* the case where the last of the three point is the edge (tau0=tau) must be treated separately, see below */
  if (index_tau < tau_size-2) {

    class_call(array_interpolate_parabola(tau0_minus_tau[index_tau-1],
                                          tau0_minus_tau[index_tau],
                                          tau0_minus_tau[index_tau+1],
                                          tau0_minus_tau_limber,
                                          sources[index_tau-1]*tau0_minus_tau[index_tau-1],
                                          sources[index_tau]*tau0_minus_tau[index_tau],
                                          sources[index_tau+1]*tau0_minus_tau[index_tau+1],
                                          S,
                                          &dS,
                                          &ddS,
                                          ptr->error_message),
               ptr->error_message,
               ptr->error_message);

  }

  /* in this case, we have stored a zero for sources[index_k*tau_size+index_tau+1]. But we can use in very good approximation the fact that S*(tau0-tau) is constant near tau=tau0 and replace sources[index_k*tau_size+index_tau+1]*tau0_minus_tau[index_tau+1] by sources[index_k*tau_size+index_tau]*tau0_minus_tau[index_tau] */
  else {

    class_call(array_interpolate_parabola(tau0_minus_tau[index_tau-1],
                                          tau0_minus_tau[index_tau],
                                          tau0_minus_tau[index_tau+1],
                                          tau0_minus_tau_limber,
                                          sources[index_tau-1]*tau0_minus_tau[index_tau-1],
                                          sources[index_tau]*tau0_minus_tau[index_tau],
                                          sources[index_tau]*tau0_minus_tau[index_tau],
                                          S,
                                          &dS,
                                          &ddS,
                                          ptr->error_message),
               ptr->error_message,
               ptr->error_message);
  }

  return _SUCCESS_;

}

/**
 * This routine computes the transfer functions \f$ \Delta_l^{X} (k)
 * \f$) for each mode, initial condition, type, multipole l and
 * wavenumber k, by using the Limber approximation at order two, i.e
 * as a function of the source function and its first two derivatives
 * at a single value of tau
 *
 * @param tau_size        Input : size of conformal time array
 * @param ptr             Input : pointer to transfers structure
 * @param index_md        Input : index of mode
 * @param index_k         Input : index of wavenumber
 * @param l               Input : multipole
 * @param k               Input : wavenumber
 * @param tau0_minus_tau  Input : array of values of (tau_today - tau)
 * @param sources         Input : source functions
 * @param radial_type     Input : type of radial (Bessel) functions to convolve with
 * @param trsf            Output: transfer function \f$ \Delta_l(k) \f$
 * @return the error status
 */

int transfer_limber2(
                     int tau_size,
                     struct transfers * ptr,
                     int index_md,
                     int index_k,
                     double l,
                     double k,
                     double * tau0_minus_tau,
                     double * sources,
                     radial_function_type radial_type,
                     double * trsf
                     ){

  /** Summary: */

  /** - define local variables */

  /* conformal time at which source must be computed */
  double tau0_minus_tau_limber;
  int index_tau;

  /* interpolated source and its derivatives */
  double S, dS, ddS;

  /** - get k, l and infer tau such that k(tau0-tau)=l+1/2;
      check that tau is in appropriate range */

  tau0_minus_tau_limber = (l+0.5)/k;  //TBC: to be updated to include curvature effects

  if ((tau0_minus_tau_limber > tau0_minus_tau[0]) ||
      (tau0_minus_tau_limber < tau0_minus_tau[tau_size-1])) {
    *trsf = 0.;
    return _SUCCESS_;
  }

  /** - find  bracketing indices */
  index_tau=0;
  while ((tau0_minus_tau[index_tau] > tau0_minus_tau_limber) && (index_tau<tau_size-2))
    index_tau++;

  /** - interpolate by fitting a polynomial of order two; get source
      and its first two derivatives */
  class_call(array_interpolate_parabola(tau0_minus_tau[index_tau-1],
                                        tau0_minus_tau[index_tau],
                                        tau0_minus_tau[index_tau+1],
                                        tau0_minus_tau_limber,
                                        sources[index_tau-1],
                                        sources[index_tau],
                                        sources[index_tau+1],
                                        &S,
                                        &dS,
                                        &ddS,
                                        ptr->error_message),
             ptr->error_message,
             ptr->error_message);


  /** - get transfer from 2nd order Limber approx (inferred from 0809.5112 [astro-ph]) */

  *trsf = sqrt(_PI_/(2.*l+1.))/k*((1.-3./2./(2.*l+1.)/(2.*l+1.))*S+dS/k/(2.*l+1.)-0.5*ddS/k/k);

  return _SUCCESS_;

}

int transfer_can_be_neglected(
                              struct precision * ppr,
                              struct perturbs * ppt,
                              struct transfers * ptr,
                              int index_md,
                              int index_ic,
                              int index_tt,
                              double ra_rec,
                              double k,
                              double l,
                              short * neglect) {

  *neglect = _FALSE_;

  if (_scalars_) {

    if ((ppt->has_cl_cmb_temperature == _TRUE_) && (index_tt == ptr->index_tt_t0) && (l < (k-ppr->transfer_neglect_delta_k_S_t0)*ra_rec)) *neglect = _TRUE_;

    else if ((ppt->has_cl_cmb_temperature == _TRUE_) && (index_tt == ptr->index_tt_t1) && (l < (k-ppr->transfer_neglect_delta_k_S_t1)*ra_rec)) *neglect = _TRUE_;

    else if ((ppt->has_cl_cmb_temperature == _TRUE_) && (index_tt == ptr->index_tt_t2) && (l < (k-ppr->transfer_neglect_delta_k_S_t2)*ra_rec)) *neglect = _TRUE_;

    else if ((ppt->has_cl_cmb_polarization == _TRUE_) && (index_tt == ptr->index_tt_e) && (l < (k-ppr->transfer_neglect_delta_k_S_e)*ra_rec)) *neglect = _TRUE_;

  }

  else if (_vectors_) {

    if ((ppt->has_cl_cmb_temperature == _TRUE_) && (index_tt == ptr->index_tt_t1) && (l < (k-ppr->transfer_neglect_delta_k_V_t1)*ra_rec)) *neglect = _TRUE_;

    else if ((ppt->has_cl_cmb_temperature == _TRUE_) && (index_tt == ptr->index_tt_t2) && (l < (k-ppr->transfer_neglect_delta_k_V_t2)*ra_rec)) *neglect = _TRUE_;

    else if ((ppt->has_cl_cmb_polarization == _TRUE_) && (index_tt == ptr->index_tt_e) && (l < (k-ppr->transfer_neglect_delta_k_V_e)*ra_rec)) *neglect = _TRUE_;

    else if ((ppt->has_cl_cmb_polarization == _TRUE_) && (index_tt == ptr->index_tt_b) && (l < (k-ppr->transfer_neglect_delta_k_V_b)*ra_rec)) *neglect = _TRUE_;

  }

  else if (_tensors_) {

    if ((ppt->has_cl_cmb_temperature == _TRUE_) && (index_tt == ptr->index_tt_t2) && (l < (k-ppr->transfer_neglect_delta_k_T_t2)*ra_rec)) *neglect = _TRUE_;

    else if ((ppt->has_cl_cmb_polarization == _TRUE_) && (index_tt == ptr->index_tt_e) && (l < (k-ppr->transfer_neglect_delta_k_T_e)*ra_rec)) *neglect = _TRUE_;

    else if ((ppt->has_cl_cmb_polarization == _TRUE_) && (index_tt == ptr->index_tt_b) && (l < (k-ppr->transfer_neglect_delta_k_T_b)*ra_rec)) *neglect = _TRUE_;

  }

  return _SUCCESS_;

}

int transfer_late_source_can_be_neglected(
                                          struct precision * ppr,
                                          struct perturbs * ppt,
                                          struct transfers * ptr,
                                          int index_md,
                                          int index_tt,
                                          double l,
                                          short * neglect) {

  *neglect = _FALSE_;

  if (l > ppr->transfer_neglect_late_source*ptr->angular_rescaling) {

    /* sources at late times can be neglected for CMB, excepted when
       there is a LISW: this means for tt_t1, t2, e */

    if (_scalars_) {
      if (ppt->has_cl_cmb_temperature == _TRUE_) {
        if ((index_tt == ptr->index_tt_t1) ||
            (index_tt == ptr->index_tt_t2))
          *neglect = _TRUE_;
      }
      if (ppt->has_cl_cmb_polarization == _TRUE_) {
        if (index_tt == ptr->index_tt_e)
          *neglect = _TRUE_;
      }
    }
    else if (_vectors_) {
      if (ppt->has_cl_cmb_temperature == _TRUE_) {
        if ((index_tt == ptr->index_tt_t1) ||
            (index_tt == ptr->index_tt_t2))
          *neglect = _TRUE_;
      }
      if (ppt->has_cl_cmb_polarization == _TRUE_) {
        if ((index_tt == ptr->index_tt_e) ||
            (index_tt == ptr->index_tt_b))
          *neglect = _TRUE_;
      }
    }
    else if (_tensors_) {
      if (ppt->has_cl_cmb_polarization == _TRUE_) {
        if ((index_tt == ptr->index_tt_e) ||
            (index_tt == ptr->index_tt_b))
          *neglect = _TRUE_;
      }
    }
  }

  return _SUCCESS_;

}

int transfer_radial_function(
                             struct transfer_workspace * ptw,
                             struct perturbs * ppt,
                             struct transfers * ptr,
                             double k,
                             int index_q,
                             int index_l,
                             int x_size,
                             double * radial_function,
                             radial_function_type radial_type
                             ){

  HyperInterpStruct * pHIS;
  double *chi = ptw->chi;
  double *cscKgen = ptw->cscKgen;
  double *cotKgen = ptw->cotKgen;
  int j;
  double *Phi, *dPhi, *d2Phi, *chireverse;
  double K=0.,k2=1.0;
  double sqrt_absK_over_k;
  double absK_over_k2;
  double nu=0., chi_tp=0.;
  double factor, s0, s2, ssqrt3, si, ssqrt2, ssqrt2i;
  double l = (double)ptr->l[index_l];
  double rescale_argument;
  double rescale_amplitude;
  double * rescale_function;
  int (*interpolate_Phi)();
  int (*interpolate_dPhi)();
  int (*interpolate_Phid2Phi)();
  int (*interpolate_PhidPhi)();
  int (*interpolate_PhidPhid2Phi)();
  enum Hermite_Interpolation_Order HIorder;

  K = ptw->K;
  k2 = k*k;

  if (ptw->sgnK==0){
    /* This is the choice consistent with chi=k*(tau0-tau) and nu=1 */
    sqrt_absK_over_k = 1.0;
  }
  else {
    K=ptw->K;
    sqrt_absK_over_k = sqrt(ptw->sgnK*K)/k;
  }
  absK_over_k2 =sqrt_absK_over_k*sqrt_absK_over_k;

  class_alloc(Phi,sizeof(double)*x_size,ptr->error_message);
  class_alloc(dPhi,sizeof(double)*x_size,ptr->error_message);
  class_alloc(d2Phi,sizeof(double)*x_size,ptr->error_message);
  class_alloc(chireverse,sizeof(double)*x_size,ptr->error_message);
  class_alloc(rescale_function,sizeof(double)*x_size,ptr->error_message);

  if (ptw->sgnK == 0) {
    pHIS = ptw->pBIS;
    rescale_argument = 1.;
    rescale_amplitude = 1.;
    HIorder = HERMITE4;
  }
  else if (index_q < ptr->index_q_flat_approximation) {
    pHIS = &(ptw->HIS);
    rescale_argument = 1.;
    rescale_amplitude = 1.;
    HIorder = HERMITE6;
  }
  else {
    pHIS = ptw->pBIS;
    if (ptw->sgnK == 1){
      nu = ptr->q[index_q]/sqrt(K);
      chi_tp = asin(sqrt(ptr->l[index_l]*(ptr->l[index_l]+1.))/nu);
    }
    else{
      nu = ptr->q[index_q]/sqrt(-K);
      chi_tp = asinh(sqrt(ptr->l[index_l]*(ptr->l[index_l]+1.))/nu);
    }
    rescale_argument = sqrt(ptr->l[index_l]*(ptr->l[index_l]+1.))/chi_tp;
    rescale_amplitude = pow(1.-K*ptr->l[index_l]*(ptr->l[index_l]+1.)/ptr->q[index_q]/ptr->q[index_q],-1./12.);
    HIorder = HERMITE4;
  }

  switch (HIorder){
  case HERMITE3:
    interpolate_Phi = hyperspherical_Hermite3_interpolation_vector_Phi;
    interpolate_dPhi = hyperspherical_Hermite3_interpolation_vector_dPhi;
    interpolate_PhidPhi = hyperspherical_Hermite3_interpolation_vector_PhidPhi;
    interpolate_Phid2Phi = hyperspherical_Hermite3_interpolation_vector_Phid2Phi;
    interpolate_PhidPhid2Phi = hyperspherical_Hermite3_interpolation_vector_PhidPhid2Phi;
    break;
  case HERMITE4:
    interpolate_Phi = hyperspherical_Hermite4_interpolation_vector_Phi;
    interpolate_dPhi = hyperspherical_Hermite4_interpolation_vector_dPhi;
    interpolate_PhidPhi = hyperspherical_Hermite4_interpolation_vector_PhidPhi;
    interpolate_Phid2Phi = hyperspherical_Hermite4_interpolation_vector_Phid2Phi;
    interpolate_PhidPhid2Phi = hyperspherical_Hermite4_interpolation_vector_PhidPhid2Phi;
    break;
  case HERMITE6:
    interpolate_Phi = hyperspherical_Hermite6_interpolation_vector_Phi;
    interpolate_dPhi = hyperspherical_Hermite6_interpolation_vector_dPhi;
    interpolate_PhidPhi = hyperspherical_Hermite6_interpolation_vector_PhidPhi;
    interpolate_Phid2Phi = hyperspherical_Hermite6_interpolation_vector_Phid2Phi;
    interpolate_PhidPhid2Phi = hyperspherical_Hermite6_interpolation_vector_PhidPhid2Phi;
    break;
  }

  //Reverse chi
  for (j=0; j<x_size; j++) {
    chireverse[j] = chi[x_size-1-j]*rescale_argument;
    if (rescale_amplitude == 1.) {
      rescale_function[j] = 1.;
    }
    else {
      if (ptw->sgnK == 1) {
        rescale_function[j] =
          MIN(
              rescale_amplitude
              * (1
                 + 0.34 * atan(ptr->l[index_l]/nu) * (chireverse[j]/rescale_argument-chi_tp)
                 + 2.00 * pow(atan(ptr->l[index_l]/nu) * (chireverse[j]/rescale_argument-chi_tp),2)),
              chireverse[j]/rescale_argument/sin(chireverse[j]/rescale_argument)
              );
      }
      else {
        rescale_function[j] =
          MAX(
              rescale_amplitude
              * (1
                 - 0.38 * atan(ptr->l[index_l]/nu) * (chireverse[j]/rescale_argument-chi_tp)
                 + 0.40 * pow(atan(ptr->l[index_l]/nu) * (chireverse[j]/rescale_argument-chi_tp),2)),
              chireverse[j]/rescale_argument/sinh(chireverse[j]/rescale_argument)
              );
      }
    }
  }

  /*
    class_test(pHIS->x[0] > chireverse[0],
    ptr->error_message,
    "Bessels need to be interpolated at %e, outside the range in which they have been computed (>%e). Decrease their x_min.",
    chireverse[0],
    pHIS->x[0]);
  */

  class_test((pHIS->x[pHIS->x_size-1] < chireverse[x_size-1]) && (ptw->sgnK != 1),
             ptr->error_message,
             "Bessels need to be interpolated at %e, outside the range in which they have been computed (<%e). Increase their x_max.",
             chireverse[x_size-1],
             pHIS->x[pHIS->x_size-1]
             );

  switch (radial_type){
  case SCALAR_TEMPERATURE_0:
    class_call(interpolate_Phi(pHIS, x_size, index_l, chireverse, Phi, ptr->error_message),
               ptr->error_message, ptr->error_message);
    //hyperspherical_Hermite_interpolation_vector(pHIS, x_size, index_l, chireverse, Phi, NULL, NULL);
    for (j=0; j<x_size; j++)
      radial_function[x_size-1-j] = Phi[j]*rescale_function[j];
    break;
  case SCALAR_TEMPERATURE_1:
    class_call(interpolate_dPhi(pHIS, x_size, index_l, chireverse, dPhi, ptr->error_message),
               ptr->error_message, ptr->error_message);
    //hyperspherical_Hermite_interpolation_vector(pHIS, x_size, index_l, chireverse, NULL, dPhi, NULL);
    for (j=0; j<x_size; j++)
      radial_function[x_size-1-j] = sqrt_absK_over_k*dPhi[j]*rescale_argument*rescale_function[j];
    break;
  case SCALAR_TEMPERATURE_2:
    class_call(interpolate_Phid2Phi(pHIS, x_size, index_l, chireverse, Phi, d2Phi, ptr->error_message),
               ptr->error_message, ptr->error_message);
    //hyperspherical_Hermite_interpolation_vector(pHIS, x_size, index_l, chireverse, Phi, NULL, d2Phi);
    s2 = sqrt(1.0-3.0*K/k2);
    factor = 1.0/(2.0*s2);
    for (j=0; j<x_size; j++)
      radial_function[x_size-1-j] = factor*(3*absK_over_k2*d2Phi[j]*rescale_argument*rescale_argument+Phi[j])*rescale_function[j];
    break;
  case SCALAR_POLARISATION_E:
    class_call(interpolate_Phi(pHIS, x_size, index_l, chireverse, Phi, ptr->error_message),
               ptr->error_message, ptr->error_message);
    //hyperspherical_Hermite_interpolation_vector(pHIS, x_size, index_l, chireverse, Phi, NULL, NULL);
    s2 = sqrt(1.0-3.0*K/k2);
    factor = sqrt(3.0/8.0*(l+2.0)*(l+1.0)*l*(l-1.0))/s2;
    for (j=0; j<x_size; j++)
      radial_function[x_size-1-j] = factor*cscKgen[x_size-1-j]*cscKgen[x_size-1-j]*Phi[j]*rescale_function[j];
    break;
  case VECTOR_TEMPERATURE_1:
    class_call(interpolate_Phi(pHIS, x_size, index_l, chireverse, Phi, ptr->error_message),
               ptr->error_message, ptr->error_message);
    //hyperspherical_Hermite_interpolation_vector(pHIS, x_size, index_l, chireverse, Phi, NULL, NULL);
    s0 = sqrt(1.0+K/k2);
    factor = sqrt(0.5*l*(l+1))/s0;
    for (j=0; j<x_size; j++)
      radial_function[x_size-1-j] = factor*cscKgen[x_size-1-j]*Phi[j]*rescale_function[j];
    break;
  case VECTOR_TEMPERATURE_2:
    class_call(interpolate_PhidPhi(pHIS, x_size, index_l, chireverse, Phi, dPhi, ptr->error_message),
               ptr->error_message, ptr->error_message);
    //hyperspherical_Hermite_interpolation_vector(pHIS, x_size, index_l, chireverse, Phi, dPhi, NULL);
    s0 = sqrt(1.0+K/k2);
    ssqrt3 = sqrt(1.0-2.0*K/k2);
    factor = sqrt(1.5*l*(l+1))/s0/ssqrt3;
    for (j=0; j<x_size; j++)
      radial_function[x_size-1-j] = factor*cscKgen[x_size-1-j]*(sqrt_absK_over_k*dPhi[j]*rescale_argument-cotKgen[j]*Phi[j])*rescale_function[j];
    break;
  case VECTOR_POLARISATION_E:
    class_call(interpolate_PhidPhi(pHIS, x_size, index_l, chireverse, Phi, dPhi, ptr->error_message),
               ptr->error_message, ptr->error_message);
    //    hyperspherical_Hermite_interpolation_vector(pHIS, x_size, index_l, chireverse, Phi, dPhi, NULL);
    s0 = sqrt(1.0+K/k2);
    ssqrt3 = sqrt(1.0-2.0*K/k2);
    factor = 0.5*sqrt((l-1.0)*(l+2.0))/s0/ssqrt3;
    for (j=0; j<x_size; j++)
      radial_function[x_size-1-j] = factor*cscKgen[x_size-1-j]*(cotKgen[j]*Phi[j]+sqrt_absK_over_k*dPhi[j]*rescale_argument)*rescale_function[j];
    break;
  case VECTOR_POLARISATION_B:
    class_call(interpolate_Phi(pHIS, x_size, index_l, chireverse, Phi, ptr->error_message),
               ptr->error_message, ptr->error_message);
    //hyperspherical_Hermite_interpolation_vector(pHIS, x_size, index_l, chireverse, Phi, NULL, NULL);
    s0 = sqrt(1.0+K/k2);
    ssqrt3 = sqrt(1.0-2.0*K/k2);
    si = sqrt(1.0+2.0*K/k2);
    factor = 0.5*sqrt((l-1.0)*(l+2.0))*si/s0/ssqrt3;
    for (j=0; j<x_size; j++)
      radial_function[x_size-1-j] = factor*cscKgen[x_size-1-j]*Phi[j]*rescale_function[j];
    break;
  case TENSOR_TEMPERATURE_2:
    class_call(interpolate_Phi(pHIS, x_size, index_l, chireverse, Phi, ptr->error_message),
               ptr->error_message, ptr->error_message);
    //hyperspherical_Hermite_interpolation_vector(pHIS, x_size, index_l, chireverse, Phi, NULL, NULL);
    ssqrt2 = sqrt(1.0-1.0*K/k2);
    si = sqrt(1.0+2.0*K/k2);
    factor = sqrt(3.0/8.0*(l+2.0)*(l+1.0)*l*(l-1.0))/si/ssqrt2;
    for (j=0; j<x_size; j++)
      radial_function[x_size-1-j] = factor*cscKgen[x_size-1-j]*cscKgen[x_size-1-j]*Phi[j]*rescale_function[j];
    break;
  case TENSOR_POLARISATION_E:
    class_call(interpolate_PhidPhid2Phi(pHIS, x_size, index_l, chireverse, Phi, dPhi, d2Phi, ptr->error_message),
               ptr->error_message, ptr->error_message);
    //hyperspherical_Hermite_interpolation_vector(pHIS, x_size, index_l, chireverse, Phi, NULL, NULL);
    ssqrt2 = sqrt(1.0-1.0*K/k2);
    si = sqrt(1.0+2.0*K/k2);
    factor = 0.25/si/ssqrt2;
    for (j=0; j<x_size; j++)
      radial_function[x_size-1-j] = factor*(absK_over_k2*d2Phi[j]*rescale_argument*rescale_argument
                                            +4.0*cotKgen[x_size-1-j]*sqrt_absK_over_k*dPhi[j]*rescale_argument
                                            -(1.0+4*K/k2-2.0*cotKgen[x_size-1-j]*cotKgen[x_size-1-j])*Phi[j])*rescale_function[j];
    break;
  case TENSOR_POLARISATION_B:
    class_call(interpolate_PhidPhi(pHIS, x_size, index_l, chireverse, Phi, dPhi, ptr->error_message),
               ptr->error_message, ptr->error_message);
    //hyperspherical_Hermite_interpolation_vector(pHIS, x_size, index_l, chireverse, Phi, dPhi, NULL);
    ssqrt2i = sqrt(1.0+3.0*K/k2);
    ssqrt2 = sqrt(1.0-1.0*K/k2);
    si = sqrt(1.0+2.0*K/k2);
    factor = 0.5*ssqrt2i/ssqrt2/si;
    for (j=0; j<x_size; j++)
      radial_function[x_size-1-j] = factor*(sqrt_absK_over_k*dPhi[j]*rescale_argument+2.0*cotKgen[x_size-1-j]*Phi[j])*rescale_function[j];
    break;
  case NC_RSD:
    class_call(interpolate_Phid2Phi(pHIS, x_size, index_l, chireverse, Phi, d2Phi, ptr->error_message),
               ptr->error_message, ptr->error_message);
    //hyperspherical_Hermite_interpolation_vector(pHIS, x_size, index_l, chireverse, Phi, NULL, d2Phi);
    //s2 = sqrt(1.0-3.0*K/k2);
    factor = 1.0;
    for (j=0; j<x_size; j++)
      radial_function[x_size-1-j] = factor*absK_over_k2*d2Phi[j]*rescale_argument*rescale_argument*rescale_function[j];
      // Note: in previous line there was a missing factor absK_over_k2 until version 2.4.3. Credits Francesco Montanari.
    break;
  }

  free(Phi);
  free(dPhi);
  free(d2Phi);
  free(chireverse);
  free(rescale_function);

  return _SUCCESS_;
}

int transfer_select_radial_function(
                                    struct perturbs * ppt,
                                    struct transfers * ptr,
                                    int index_md,
                                    int index_tt,
                                    radial_function_type * radial_type
                                    ) {

  /* generic case leading to generic bessel function (it applies also to all nonCMB types: lcmb, density, lensing) */
  *radial_type = SCALAR_TEMPERATURE_0;

  /* other specific cases */
  if (_scalars_) {

    if (ppt->has_cl_cmb_temperature == _TRUE_) {

      if (index_tt == ptr->index_tt_t0) {
        *radial_type = SCALAR_TEMPERATURE_0;
      }
      if (index_tt == ptr->index_tt_t1) {
        *radial_type = SCALAR_TEMPERATURE_1;
      }
      if (index_tt == ptr->index_tt_t2) {
        *radial_type = SCALAR_TEMPERATURE_2;
      }

    }

    if (ppt->has_cl_cmb_polarization == _TRUE_) {

      if (index_tt == ptr->index_tt_e) {
        *radial_type = SCALAR_POLARISATION_E;
      }

    }

    if (_index_tt_in_range_(ptr->index_tt_d1,      ppt->selection_num, ppt->has_nc_rsd))
      *radial_type = SCALAR_TEMPERATURE_1;

    if (_index_tt_in_range_(ptr->index_tt_rsd,     ppt->selection_num, ppt->has_nc_rsd))
      *radial_type = NC_RSD;

    if (_index_tt_in_range_(ptr->index_tt_nc_g5,   ppt->selection_num, ppt->has_nc_gr))
      *radial_type = SCALAR_TEMPERATURE_1;

  }

  if (_vectors_) {

    if (ppt->has_cl_cmb_temperature == _TRUE_) {

      if (index_tt == ptr->index_tt_t1) {
        *radial_type = VECTOR_TEMPERATURE_1;
      }
      if (index_tt == ptr->index_tt_t2) {
        *radial_type = VECTOR_TEMPERATURE_2;
      }
    }

    if (ppt->has_cl_cmb_polarization == _TRUE_) {

      if (index_tt == ptr->index_tt_e) {
        *radial_type = VECTOR_POLARISATION_E;
      }
      if (index_tt == ptr->index_tt_b) {
        *radial_type = VECTOR_POLARISATION_B;
      }

    }
  }

  if (_tensors_) {

    if (ppt->has_cl_cmb_temperature == _TRUE_) {

      if (index_tt == ptr->index_tt_t2) {
        *radial_type = TENSOR_TEMPERATURE_2;
      }
    }

    if (ppt->has_cl_cmb_polarization == _TRUE_) {

      if (index_tt == ptr->index_tt_e) {
        *radial_type = TENSOR_POLARISATION_E;
      }
      if (index_tt == ptr->index_tt_b) {
        *radial_type = TENSOR_POLARISATION_B;
      }

    }
  }

  return _SUCCESS_;

}

/* for reading global selection function (ie the one multiplying the selection function of each bin) */

int transfer_global_selection_read(
                                   struct transfers * ptr
                                   ) {

  /* for reading selection function */
  FILE * input_file;
  int row,status;
  double tmp1,tmp2;

  ptr->nz_size = 0;

  if (ptr->has_nz_file == _TRUE_) {

    input_file = fopen(ptr->nz_file_name,"r");
    class_test(input_file == NULL,
               ptr->error_message,
               "Could not open file %s!",ptr->nz_file_name);

    /* Find size of table */
    for (row=0,status=2; status==2; row++){
      status = fscanf(input_file,"%lf %lf",&tmp1,&tmp2);
    }
    rewind(input_file);
    ptr->nz_size = row-1;

    /* Allocate room for interpolation table */
    class_alloc(ptr->nz_z,sizeof(double)*ptr->nz_size,ptr->error_message);
    class_alloc(ptr->nz_nz,sizeof(double)*ptr->nz_size,ptr->error_message);
    class_alloc(ptr->nz_ddnz,sizeof(double)*ptr->nz_size,ptr->error_message);

    for (row=0; row<ptr->nz_size; row++){
      status = fscanf(input_file,"%lf %lf",
                      &ptr->nz_z[row],&ptr->nz_nz[row]);
      //printf("%d: (z,dNdz) = (%g,%g)\n",row,ptr->nz_z[row],ptr->nz_nz[row]);
    }
    fclose(input_file);

    /* Call spline interpolation: */
    class_call(array_spline_table_lines(ptr->nz_z,
                                        ptr->nz_size,
                                        ptr->nz_nz,
                                        1,
                                        ptr->nz_ddnz,
                                        _SPLINE_EST_DERIV_,
                                        ptr->error_message),
               ptr->error_message,
               ptr->error_message);
  }

  ptr->nz_evo_size = 0;

  if (ptr->has_nz_evo_file == _TRUE_) {

    input_file = fopen(ptr->nz_evo_file_name,"r");
    class_test(input_file == NULL,
               ptr->error_message,
               "Could not open file %s!",ptr->nz_evo_file_name);

    /* Find size of table */
    for (row=0,status=2; status==2; row++){
      status = fscanf(input_file,"%lf %lf",&tmp1,&tmp2);
    }
    rewind(input_file);
    ptr->nz_evo_size = row-1;

    /* Allocate room for interpolation table */
    class_alloc(ptr->nz_evo_z,sizeof(double)*ptr->nz_evo_size,ptr->error_message);
    class_alloc(ptr->nz_evo_nz,sizeof(double)*ptr->nz_evo_size,ptr->error_message);
    class_alloc(ptr->nz_evo_dlog_nz,sizeof(double)*ptr->nz_evo_size,ptr->error_message);
    class_alloc(ptr->nz_evo_dd_dlog_nz,sizeof(double)*ptr->nz_evo_size,ptr->error_message);

    for (row=0; row<ptr->nz_evo_size; row++){
      status = fscanf(input_file,"%lf %lf",
                      &ptr->nz_evo_z[row],&ptr->nz_evo_nz[row]);
    }
    fclose(input_file);

    /* infer dlog(dN/dz)/dz from dN/dz */
    ptr->nz_evo_dlog_nz[0] =
      (log(ptr->nz_evo_nz[1])-log(ptr->nz_evo_nz[0]))
      /(ptr->nz_evo_z[1]-ptr->nz_evo_z[0]);
    for (row=1; row<ptr->nz_evo_size-1; row++){
      ptr->nz_evo_dlog_nz[row] =
        (log(ptr->nz_evo_nz[row+1])-log(ptr->nz_evo_nz[row-1]))
        /(ptr->nz_evo_z[row+1]-ptr->nz_evo_z[row-1]);
    }
    ptr->nz_evo_dlog_nz[ptr->nz_evo_size-1] =
      (log(ptr->nz_evo_nz[ptr->nz_evo_size-1])-log(ptr->nz_evo_nz[ptr->nz_evo_size-2]))
      /(ptr->nz_evo_z[ptr->nz_evo_size-1]-ptr->nz_evo_z[ptr->nz_evo_size-2]);

    /* to test that the file is read:
       for (row=0; row<ptr->nz_evo_size; row++){
       fprintf(stdout,"%d: (z,dNdz,dlndNdzdz) = (%g,%g,%g)\n",row,ptr->nz_evo_z[row],ptr->nz_evo_nz[row],ptr->nz_evo_dlog_nz[row]);
       }
    */

    /* Call spline interpolation: */
    class_call(array_spline_table_lines(ptr->nz_evo_z,
                                        ptr->nz_evo_size,
                                        ptr->nz_evo_dlog_nz,
                                        1,
                                        ptr->nz_evo_dd_dlog_nz,
                                        _SPLINE_EST_DERIV_,
                                        ptr->error_message),
               ptr->error_message,
               ptr->error_message);
  }

  return _SUCCESS_;

};

int transfer_workspace_init(
                            struct transfers * ptr,
                            struct precision * ppr,
                            struct transfer_workspace **ptw,
                            int perturb_tau_size,
                            int tau_size_max,
                            double K,
                            int sgnK,
                            double tau0_minus_tau_cut,
                            HyperInterpStruct * pBIS){

  class_calloc(*ptw,1,sizeof(struct transfer_workspace),ptr->error_message);

  (*ptw)->tau_size_max = tau_size_max;
  (*ptw)->l_size = ptr->l_size_max;
  (*ptw)->HIS_allocated=_FALSE_;
  (*ptw)->pBIS = pBIS;
  (*ptw)->K = K;
  (*ptw)->sgnK = sgnK;
  (*ptw)->tau0_minus_tau_cut = tau0_minus_tau_cut;
  (*ptw)->neglect_late_source = _FALSE_;

  class_alloc((*ptw)->interpolated_sources,perturb_tau_size*sizeof(double),ptr->error_message);
  class_alloc((*ptw)->sources,tau_size_max*sizeof(double),ptr->error_message);
  class_alloc((*ptw)->tau0_minus_tau,tau_size_max*sizeof(double),ptr->error_message);
  class_alloc((*ptw)->w_trapz,tau_size_max*sizeof(double),ptr->error_message);
  class_alloc((*ptw)->chi,tau_size_max*sizeof(double),ptr->error_message);
  class_alloc((*ptw)->cscKgen,tau_size_max*sizeof(double),ptr->error_message);
  class_alloc((*ptw)->cotKgen,tau_size_max*sizeof(double),ptr->error_message);

  return _SUCCESS_;
}

int transfer_workspace_free(
                            struct transfers * ptr,
                            struct transfer_workspace *ptw
                            ) {

  if (ptw->HIS_allocated==_TRUE_){
    //Free HIS structure:
    class_call(hyperspherical_HIS_free(&(ptw->HIS),ptr->error_message),
               ptr->error_message,
               ptr->error_message);
  }
  free(ptw->interpolated_sources);
  free(ptw->sources);
  free(ptw->tau0_minus_tau);
  free(ptw->w_trapz);
  free(ptw->chi);
  free(ptw->cscKgen);
  free(ptw->cotKgen);

  free(ptw);
  return _SUCCESS_;
}

int transfer_update_HIS(
                        struct precision * ppr,
                        struct transfers * ptr,
                        struct transfer_workspace * ptw,
                        int index_q,
                        double tau0
                        ) {

  double nu,new_nu;
  int int_nu;
  double xmin, xmax, sampling, phiminabs, xtol;
  double sqrt_absK;
  int l_size_max;
  int index_l_left,index_l_right;

  if (ptw->HIS_allocated == _TRUE_) {
    class_call(hyperspherical_HIS_free(&(ptw->HIS),ptr->error_message),
               ptr->error_message,
               ptr->error_message);
    ptw->HIS_allocated = _FALSE_;
  }

  if ((ptw->sgnK!=0) && (index_q < ptr->index_q_flat_approximation)) {

    xmin = ppr->hyper_x_min;

    sqrt_absK = sqrt(ptw->sgnK*ptw->K);

    xmax = sqrt_absK*tau0;
    nu = ptr->q[index_q]/sqrt_absK;

    if (ptw->sgnK == 1) {
      xmax = MIN(xmax,_PI_/2.0-ppr->hyper_x_min); //We only need solution on [0;pi/2]

      int_nu = (int)(nu+0.2);
      new_nu = (double)int_nu;
      class_test(nu-new_nu > 1.e-6,
                 ptr->error_message,
                 "problem in q list definition in closed case for index_q=%d, nu=%e, nu-int(nu)=%e",index_q,nu,nu-new_nu);
      nu = new_nu;

    }

    if (nu > ppr->hyper_nu_sampling_step)
      sampling = ppr->hyper_sampling_curved_high_nu;
    else
      sampling = ppr->hyper_sampling_curved_low_nu;

    /* find the highest value of l such that x_nonzero < xmax = sqrt(|K|) tau0. That will be l_max. */
    l_size_max = ptr->l_size_max;
    if (ptw->sgnK == 1)
      while ((double)ptr->l[l_size_max-1] >= nu)
        l_size_max--;

    if (ptw->sgnK == -1){
      xtol = ppr->hyper_x_tol;
      phiminabs = ppr->hyper_phi_min_abs;

      /** First try to find lmax using fast approximation: */
      index_l_left=0;
      index_l_right=l_size_max-1;
      class_call(transfer_get_lmax(hyperspherical_get_xmin_from_approx,
                                   ptw->sgnK,
                                   nu,
                                   ptr->l,
                                   l_size_max,
                                   phiminabs,
                                   xmax,
                                   xtol,
                                   &index_l_left,
                                   &index_l_right,
                                   ptr->error_message),
                 ptr->error_message,
                 ptr->error_message);

      /** Now use WKB approximation to eventually modify borders: */
      class_call(transfer_get_lmax(hyperspherical_get_xmin_from_Airy,
                                   ptw->sgnK,
                                   nu,
                                   ptr->l,
                                   l_size_max,
                                   phiminabs,
                                   xmax,
                                   xtol,
                                   &index_l_left,
                                   &index_l_right,
                                   ptr->error_message),
                 ptr->error_message,
                 ptr->error_message);
      l_size_max = index_l_right+1;
    }

    class_test(nu <= 0.,
               ptr->error_message,
               "nu=%e when index_q=%d, q=%e, K=%e, sqrt(|K|)=%e; instead nu should always be strictly positive",
               nu,index_q,ptr->q[index_q],ptw->K,sqrt_absK);

    class_call(hyperspherical_HIS_create(ptw->sgnK,
                                         nu,
                                         l_size_max,
                                         ptr->l,
                                         xmin,
                                         xmax,
                                         sampling,
                                         ptr->l[l_size_max-1]+1,
                                         ppr->hyper_phi_min_abs,
                                         &(ptw->HIS),
                                         ptr->error_message),
               ptr->error_message,
               ptr->error_message);

    ptw->HIS_allocated = _TRUE_;

  }

  return _SUCCESS_;
}

int transfer_get_lmax(int (*get_xmin_generic)(int sgnK,
                                              int l,
                                              double nu,
                                              double xtol,
                                              double phiminabs,
                                              double *x_nonzero,
                                              int *fevals),
                      int sgnK,
                      double nu,
                      int *lvec,
                      int lsize,
                      double phiminabs,
                      double xmax,
                      double xtol,
                      int *index_l_left,
                      int *index_l_right,
                      ErrorMsg error_message){
  double x_nonzero;
  int fevals=0, index_l_mid;
  int multiplier;
  int right_boundary_checked = _FALSE_;
  int hil=0,hir=0,bini=0;
  class_call(get_xmin_generic(sgnK,
                              lvec[0],
                              nu,
                              xtol,
                              phiminabs,
                              &x_nonzero,
                              &fevals),
             error_message,
             error_message);
  if (x_nonzero >= xmax){
    //printf("None relevant\n");
    //x at left boundary is already larger than xmax.
    *index_l_right = MAX(lsize-1,1);
    return _SUCCESS_;
  }
  class_call(get_xmin_generic(sgnK,
                              lvec[lsize-1],
                              nu,
                              xtol,
                              phiminabs,
                              &x_nonzero,
                              &fevals),
             error_message,
             error_message);

  if (x_nonzero < xmax){
    //All Bessels are relevant
    //printf("All relevant\n");
    *index_l_left = MAX(0,(lsize-2));
    return _SUCCESS_;
  }
  /** Hunt for left boundary: */
  for (multiplier=1; ;multiplier *= 5){
    hil++;
    class_call(get_xmin_generic(sgnK,
                                lvec[*index_l_left],
                                nu,
                                xtol,
                                phiminabs,
                                &x_nonzero,
                                &fevals),
               error_message,
               error_message);
    //printf("Hunt left, iter = %d, x_nonzero=%g\n",hil,x_nonzero);
    if (x_nonzero <= xmax){
      //Boundary found
      break;
    }
    else{
      //We can use current index_l_left as index_l_right:
      *index_l_right = *index_l_left;
      right_boundary_checked = _TRUE_;
    }
    //Update index_l_left:
    *index_l_left = (*index_l_left)-multiplier;
    if (*index_l_left<=0){
      *index_l_left = 0;
      break;
    }
  }
  /** If not found, hunt for right boundary: */
  if (right_boundary_checked == _FALSE_){
    for (multiplier=1; ;multiplier *= 5){
      hir++;
      //printf("right iteration %d,index_l_right:%d\n",hir,*index_l_right);
      class_call(get_xmin_generic(sgnK,
                                  lvec[*index_l_right],
                                  nu,
                                  xtol,
                                  phiminabs,
                                  &x_nonzero,
                                  &fevals),
                 error_message,
                 error_message);
      if (x_nonzero >= xmax){
        //Boundary found
        break;
      }
      else{
        //We can use current index_l_right as index_l_left:
        *index_l_left = *index_l_right;
      }
      //Update index_l_right:
      *index_l_right = (*index_l_right)+multiplier;
      if (*index_l_right>=(lsize-1)){
        *index_l_right = lsize-1;
        break;
      }
    }
  }
  //  int fevalshunt=fevals;
  fevals=0;
  //Do binary search
  //  printf("Do binary search in get_lmax. \n");
  //printf("Region: [%d, %d]\n",*index_l_left,*index_l_right);
  while (((*index_l_right) - (*index_l_left)) > 1) {
    bini++;
    index_l_mid= (int)(0.5*((*index_l_right)+(*index_l_left)));
    //printf("left:%d, mid=%d, right=%d\n",*index_l_left,index_l_mid,*index_l_right);
    class_call(get_xmin_generic(sgnK,
                                lvec[index_l_mid],
                                nu,
                                xtol,
                                phiminabs,
                                &x_nonzero,
                                &fevals),
               error_message,
               error_message);
    if (x_nonzero < xmax)
      *index_l_left=index_l_mid;
    else
      *index_l_right=index_l_mid;
  }
  //printf("Done\n");
  /**  printf("Hunt left iter=%d, hunt right iter=%d (fevals: %d). For binary search: %d (fevals: %d)\n",
       hil,hir,fevalshunt,bini,fevals);
  */
  return _SUCCESS_;
}<|MERGE_RESOLUTION|>--- conflicted
+++ resolved
@@ -2661,20 +2661,13 @@
                 if (_index_tt_in_range_(ptr->index_tt_lensing, ppt->selection_num, ppt->has_cl_lensing_potential)) {
 
                   rescaling +=
-<<<<<<< HEAD
-                    (2.-5.*ptr->selection_magnification_bias[bin])/2.
                     //  *(tau0_minus_tau[index_tau]-tau0_minus_tau_lensing_sources[index_tau_sources])
                     //  /tau0_minus_tau[index_tau]
                     //  /tau0_minus_tau_lensing_sources[index_tau_sources]
-                    *ptr->k[index_md][index_q]
+                    ptr->k[index_md][index_q]
                     *sinKgen_source_to_lens
                     *cscKgen_lens
                     /sinKgen_source
-=======
-                    (tau0_minus_tau[index_tau]-tau0_minus_tau_lensing_sources[index_tau_sources])
-                    /tau0_minus_tau[index_tau]
-                    /tau0_minus_tau_lensing_sources[index_tau_sources]
->>>>>>> d2f7b11b
                     * selection[index_tau_sources]
                     * w_trapz_lensing_sources[index_tau_sources];
                 }
