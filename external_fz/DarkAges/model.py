--- conflicted
+++ resolved
@@ -20,11 +20,7 @@
 
 """
 from .transfer import transfer
-<<<<<<< HEAD
-from .common import print_info, print_warning, f_function
-=======
-from .common import print_info, print_warning, f_function, unscaled, decay_scaling, boost_factor_halos, scaling_boost_factor
->>>>>>> e4b6fa00
+from .common import print_info, print_warning, f_function, boost_factor_halos, scaling_boost_factor
 from .__init__ import DarkAgesError
 import numpy as np
 
